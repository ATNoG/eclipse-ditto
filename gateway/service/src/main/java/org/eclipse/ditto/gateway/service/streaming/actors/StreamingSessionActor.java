/*
 * Copyright (c) 2017 Contributors to the Eclipse Foundation
 *
 * See the NOTICE file(s) distributed with this work for additional
 * information regarding copyright ownership.
 *
 * This program and the accompanying materials are made available under the
 * terms of the Eclipse Public License 2.0 which is available at
 * http://www.eclipse.org/legal/epl-2.0
 *
 * SPDX-License-Identifier: EPL-2.0
 */
package org.eclipse.ditto.gateway.service.streaming.actors;

import java.time.Duration;
import java.time.Instant;
import java.util.Collection;
import java.util.EnumMap;
import java.util.EnumSet;
import java.util.List;
import java.util.Map;
import java.util.Optional;
import java.util.Set;

import javax.annotation.Nullable;

import org.eclipse.ditto.base.model.acks.AcknowledgementLabel;
import org.eclipse.ditto.base.model.acks.AcknowledgementLabelNotDeclaredException;
import org.eclipse.ditto.base.model.acks.AcknowledgementLabelNotUniqueException;
import org.eclipse.ditto.base.model.acks.FatalPubSubException;
import org.eclipse.ditto.base.model.auth.AuthorizationContext;
import org.eclipse.ditto.base.model.exceptions.DittoHeaderInvalidException;
import org.eclipse.ditto.base.model.exceptions.DittoRuntimeException;
import org.eclipse.ditto.base.model.headers.DittoHeaderDefinition;
import org.eclipse.ditto.base.model.headers.DittoHeaders;
import org.eclipse.ditto.base.model.json.JsonSchemaVersion;
import org.eclipse.ditto.base.model.namespaces.NamespaceReader;
import org.eclipse.ditto.base.model.signals.Signal;
import org.eclipse.ditto.base.model.signals.acks.Acknowledgement;
import org.eclipse.ditto.base.model.signals.commands.CommandResponse;
import org.eclipse.ditto.base.model.signals.commands.exceptions.GatewayInternalErrorException;
import org.eclipse.ditto.base.model.signals.commands.exceptions.GatewayWebsocketSessionClosedException;
import org.eclipse.ditto.base.model.signals.commands.exceptions.GatewayWebsocketSessionExpiredException;
import org.eclipse.ditto.base.model.signals.events.Event;
import org.eclipse.ditto.gateway.service.security.authentication.jwt.JwtAuthenticationResultProvider;
import org.eclipse.ditto.gateway.service.security.authentication.jwt.JwtValidator;
import org.eclipse.ditto.gateway.service.streaming.Connect;
import org.eclipse.ditto.gateway.service.streaming.IncomingSignal;
import org.eclipse.ditto.gateway.service.streaming.InvalidJwt;
import org.eclipse.ditto.gateway.service.streaming.Jwt;
import org.eclipse.ditto.gateway.service.streaming.RefreshSession;
import org.eclipse.ditto.gateway.service.streaming.StartStreaming;
import org.eclipse.ditto.gateway.service.streaming.StopStreaming;
import org.eclipse.ditto.internal.models.acks.AcknowledgementAggregatorActorStarter;
import org.eclipse.ditto.internal.models.acks.AcknowledgementForwarderActor;
import org.eclipse.ditto.internal.models.acks.config.AcknowledgementConfig;
import org.eclipse.ditto.internal.models.signal.SignalInformationPoint;
import org.eclipse.ditto.internal.utils.akka.logging.DittoLoggerFactory;
import org.eclipse.ditto.internal.utils.akka.logging.ThreadSafeDittoLoggingAdapter;
import org.eclipse.ditto.internal.utils.pubsub.DittoProtocolSub;
import org.eclipse.ditto.internal.utils.pubsub.StreamingType;
import org.eclipse.ditto.internal.utils.search.SubscriptionManager;
import org.eclipse.ditto.jwt.model.ImmutableJsonWebToken;
import org.eclipse.ditto.messages.model.signals.commands.acks.MessageCommandAckRequestSetter;
import org.eclipse.ditto.policies.model.signals.announcements.PolicyAnnouncement;
import org.eclipse.ditto.protocol.HeaderTranslator;
<<<<<<< HEAD
import org.eclipse.ditto.protocol.TopicPath;
import org.eclipse.ditto.protocol.placeholders.MiscPlaceholder;
=======
>>>>>>> eeaf6061
import org.eclipse.ditto.protocol.placeholders.ResourcePlaceholder;
import org.eclipse.ditto.protocol.placeholders.TopicPathPlaceholder;
import org.eclipse.ditto.rql.parser.RqlPredicateParser;
import org.eclipse.ditto.rql.query.criteria.Criteria;
import org.eclipse.ditto.rql.query.filter.QueryFilterCriteriaFactory;
import org.eclipse.ditto.things.model.signals.commands.acks.ThingLiveCommandAckRequestSetter;
import org.eclipse.ditto.things.model.signals.commands.acks.ThingModifyCommandAckRequestSetter;
import org.eclipse.ditto.things.model.signals.commands.query.ThingQueryCommandResponse;
import org.eclipse.ditto.thingsearch.model.signals.commands.ThingSearchCommand;
import org.eclipse.ditto.thingsearch.model.signals.events.SubscriptionEvent;

import akka.Done;
import akka.actor.AbstractActorWithTimers;
import akka.actor.ActorRef;
import akka.actor.Props;
import akka.actor.Terminated;
import akka.japi.pf.PFBuilder;
import akka.japi.pf.ReceiveBuilder;
import akka.stream.javadsl.SourceQueueWithComplete;
import scala.PartialFunction;

/**
 * Actor handling a single streaming connection / session.
 */
final class StreamingSessionActor extends AbstractActorWithTimers {

    /**
     * Maximum lifetime of an expiring session.
     * If a session is established with JWT lasting more than this duration, the session will persist forever.
     */
    private static final Duration MAX_SESSION_TIMEOUT = Duration.ofDays(100L);

    private final JsonSchemaVersion jsonSchemaVersion;
    private final String connectionCorrelationId;
    private final String type;
    private final DittoProtocolSub dittoProtocolSub;
    private final SourceQueueWithComplete<SessionedJsonifiable> eventAndResponsePublisher;
    private final ActorRef commandRouter;
    private final AcknowledgementConfig acknowledgementConfig;
    private final ActorRef subscriptionManager;
    private final Set<StreamingType> outstandingSubscriptionAcks;
    private final Map<StreamingType, StreamingSession> streamingSessions;
    private final JwtValidator jwtValidator;
    private final JwtAuthenticationResultProvider jwtAuthenticationResultProvider;
    private final AcknowledgementAggregatorActorStarter ackregatorStarter;
    private final Set<AcknowledgementLabel> declaredAcks;
    private final ThreadSafeDittoLoggingAdapter logger;

    private AuthorizationContext authorizationContext;

    @SuppressWarnings("unused")
    private StreamingSessionActor(final Connect connect,
            final DittoProtocolSub dittoProtocolSub,
            final ActorRef commandRouter,
            final AcknowledgementConfig acknowledgementConfig,
            final HeaderTranslator headerTranslator,
            final Props subscriptionManagerProps,
            final JwtValidator jwtValidator,
            final JwtAuthenticationResultProvider jwtAuthenticationResultProvider) {

        jsonSchemaVersion = connect.getJsonSchemaVersion();
        connectionCorrelationId = connect.getConnectionCorrelationId();
        type = connect.getType();
        this.dittoProtocolSub = dittoProtocolSub;
        eventAndResponsePublisher = connect.getEventAndResponsePublisher();
        this.commandRouter = commandRouter;
        this.acknowledgementConfig = acknowledgementConfig;
        this.jwtValidator = jwtValidator;
        this.jwtAuthenticationResultProvider = jwtAuthenticationResultProvider;
        outstandingSubscriptionAcks = EnumSet.noneOf(StreamingType.class);
        authorizationContext = connect.getConnectionAuthContext();
        streamingSessions = new EnumMap<>(StreamingType.class);
        ackregatorStarter = AcknowledgementAggregatorActorStarter.of(getContext(),
                acknowledgementConfig,
                headerTranslator,
                null,
                ThingModifyCommandAckRequestSetter.getInstance(),
                ThingLiveCommandAckRequestSetter.getInstance(),
                MessageCommandAckRequestSetter.getInstance());
        logger = DittoLoggerFactory.getThreadSafeDittoLoggingAdapter(this)
                .withCorrelationId(connectionCorrelationId);
        connect.getSessionExpirationTime().ifPresent(this::startSessionTimeout);
        subscriptionManager = getContext().actorOf(subscriptionManagerProps, SubscriptionManager.ACTOR_NAME);
        declaredAcks = connect.getDeclaredAcknowledgementLabels();
    }

    /**
     * Creates Akka configuration object Props for this StreamingSessionActor.
     *
     * @param connect the command to start a streaming session.
     * @param dittoProtocolSub manager of subscriptions.
     * @param commandRouter the actor who distributes incoming commands in the Ditto cluster.
     * @param acknowledgementConfig the config to apply for Acknowledgements.
     * @param headerTranslator translates headers from external sources or to external sources.
     * @param subscriptionManagerProps Props of the subscription manager for search protocol.
     * @param jwtValidator validator of JWT tokens.
     * @param jwtAuthenticationResultProvider provider of JWT authentication results.
     * @return the Akka configuration Props object.
     */
    static Props props(final Connect connect,
            final DittoProtocolSub dittoProtocolSub,
            final ActorRef commandRouter,
            final AcknowledgementConfig acknowledgementConfig,
            final HeaderTranslator headerTranslator,
            final Props subscriptionManagerProps,
            final JwtValidator jwtValidator,
            final JwtAuthenticationResultProvider jwtAuthenticationResultProvider) {

        return Props.create(StreamingSessionActor.class,
                connect,
                dittoProtocolSub,
                commandRouter,
                acknowledgementConfig,
                headerTranslator,
                subscriptionManagerProps,
                jwtValidator,
                jwtAuthenticationResultProvider);
    }

    @Override
    public void preStart() {
        eventAndResponsePublisher.watchCompletion()
                .whenComplete((done, error) -> getSelf().tell(Control.TERMINATED, getSelf()));
        declareAcknowledgementLabels(declaredAcks);
    }

    @Override
    public void postStop() {
        logger.info("Closing <{}> streaming session.", type);
        cancelSessionTimeout();
        eventAndResponsePublisher.complete();
    }

    @Override
    public Receive createReceive() {
        return createIncomingSignalBehavior()
                .orElse(createPubSubBehavior())
                .orElse(createSelfTerminationBehavior())
                .orElse(createOutgoingSignalBehavior())
                .orElse(logUnknownMessage());
    }

    private Receive createIncomingSignalBehavior() {
        final PartialFunction<Object, Object> stripEnvelope = new PFBuilder<>()
                .match(IncomingSignal.class, IncomingSignal::getSignal)
                .build();

        final PartialFunction<Object, Object> setAckRequestAndStartAckregator = new PFBuilder<>()
                .match(Signal.class, this::startAckregatorAndForward)
                .matchAny(x -> x)
                .build();

        final Receive signalBehavior = ReceiveBuilder.create()
                .match(Acknowledgement.class, this::hasUndeclaredAckLabel, this::ackLabelNotDeclared)
                .match(CommandResponse.class, this::forwardAcknowledgementOrLiveCommandResponse)
                .match(ThingSearchCommand.class, this::forwardSearchCommand)
                .match(Signal.class, signal ->
                        // forward signals for which no reply is expected with self return address for downstream errors
                        commandRouter.tell(signal, getReturnAddress(signal)))
                .matchEquals(Done.getInstance(), done -> {})
                .build();

        return addPreprocessors(List.of(stripEnvelope, setAckRequestAndStartAckregator), signalBehavior);
    }

    private Receive createOutgoingSignalBehavior() {
        final PartialFunction<Object, Object> setCorrelationIdAndStartAckForwarder = new PFBuilder<>()
                .match(Signal.class, this::startAckForwarder)
                .match(DittoRuntimeException.class, x -> x)
                .build();

        final Receive publishSignal = ReceiveBuilder.create()
                .match(SubscriptionEvent.class, signal -> {
                    logger.debug("Got SubscriptionEvent in <{}> session, publishing: {}", type, signal);
                    eventAndResponsePublisher.offer(SessionedJsonifiable.subscription(signal));
                })
                .match(CommandResponse.class, this::publishResponseOrError)
                .match(DittoRuntimeException.class, this::publishResponseOrError)
                .match(Signal.class, this::isSameOrigin, signal ->
                        logger.withCorrelationId(signal)
                                .debug("Got Signal of type <{}> in <{}> session, but this was issued by " +
                                        " this connection itself, not publishing", signal.getType(), type)
                )
                .match(Signal.class, signal -> {
                    // check if this session is "allowed" to receive the Signal
                    final var streamingType = determineStreamingType(signal);
                    @Nullable final var session = streamingSessions.get(streamingType);
                    if (null != session && isSessionAllowedToReceiveSignal(signal, session, streamingType)) {
                        final ThreadSafeDittoLoggingAdapter l = logger.withCorrelationId(signal);
                        l.info("Publishing Signal of type <{}> in <{}> session", signal.getType(), type);
                        l.debug("Publishing Signal of type <{}> in <{}> session: {}", type, signal.getType(), signal);

                        final DittoHeaders sessionHeaders = DittoHeaders.newBuilder()
                                .authorizationContext(authorizationContext)
                                .schemaVersion(jsonSchemaVersion)
                                .build();
                        final var sessionedJsonifiable =
                                SessionedJsonifiable.signal(signal, sessionHeaders, session);
                        eventAndResponsePublisher.offer(sessionedJsonifiable);
                    }
                })
                .matchEquals(Done.getInstance(), done -> { /* already done, nothing to publish */ })
                .build();

        return addPreprocessors(List.of(setCorrelationIdAndStartAckForwarder), publishSignal);
    }

    private Receive createPubSubBehavior() {
        return ReceiveBuilder.create()
                .match(StartStreaming.class, startStreaming -> {
                    authorizationContext = startStreaming.getAuthorizationContext();
                    Criteria criteria;
                    try {
                        criteria = startStreaming.getFilter()
                                .map(f -> parseCriteria(f, DittoHeaders.newBuilder()
                                        .correlationId(startStreaming.getCorrelationId()
                                                .orElse(startStreaming.getConnectionCorrelationId()))
                                        .build()))
                                .orElse(null);
                    } catch (final DittoRuntimeException e) {
                        logger.info("Got 'DittoRuntimeException' <{}> session during 'StartStreaming' processing:" +
                                " {}: <{}>", type, e.getClass().getSimpleName(), e.getMessage());
                        eventAndResponsePublisher.offer(SessionedJsonifiable.error(e));
                        return;
                    }
                    final var session = StreamingSession.of(startStreaming.getNamespaces(), criteria,
                            startStreaming.getExtraFields().orElse(null), getSelf(), logger);
                    streamingSessions.put(startStreaming.getStreamingType(), session);

                    logger.debug("Got 'StartStreaming' message in <{}> session, subscribing for <{}> in Cluster ...",
                            type, startStreaming.getStreamingType().name());

                    outstandingSubscriptionAcks.add(startStreaming.getStreamingType());
                    // In Cluster: Subscribe
                    final var subscribeConfirmation = new ConfirmSubscription(startStreaming.getStreamingType());
                    final Collection<StreamingType> currentStreamingTypes = streamingSessions.keySet();
                    dittoProtocolSub.subscribe(currentStreamingTypes,
                            authorizationContext.getAuthorizationSubjectIds(),
                            getSelf()
                    ).whenComplete((ack, throwable) -> {
                        if (null == throwable) {
                            logger.debug("subscription to Ditto pubsub succeeded");
                            getSelf().tell(subscribeConfirmation, getSelf());
                        } else {
                            logger.error(throwable, "subscription to Ditto pubsub failed: {}", throwable.getMessage());
                            final var dittoRuntimeException = DittoRuntimeException
                                    .asDittoRuntimeException(throwable,
                                            cause -> GatewayInternalErrorException.newBuilder()
                                                    .dittoHeaders(DittoHeaders.newBuilder()
                                                            .correlationId(startStreaming.getConnectionCorrelationId())
                                                            .build())
                                                    .cause(cause)
                                                    .build()
                                    );
                            eventAndResponsePublisher.offer(SessionedJsonifiable.error(dittoRuntimeException));
                            terminateWebsocketStream();
                        }
                    });
                })
                .match(StopStreaming.class, stopStreaming -> {
                    logger.debug("Got 'StopStreaming' message in <{}> session, unsubscribing from <{}> in Cluster ...",
                            type, stopStreaming.getStreamingType().name());

                    streamingSessions.remove(stopStreaming.getStreamingType());

                    // In Cluster: Unsubscribe
                    final var unsubscribeConfirmation = new ConfirmUnsubscription(stopStreaming.getStreamingType());
                    final Collection<StreamingType> currentStreamingTypes = streamingSessions.keySet();
                    switch (stopStreaming.getStreamingType()) {
                        case EVENTS:
                            dittoProtocolSub.removeTwinSubscriber(getSelf(),
                                            authorizationContext.getAuthorizationSubjectIds())
                                    .thenAccept(ack -> getSelf().tell(unsubscribeConfirmation, getSelf()));
                            break;
                        case POLICY_ANNOUNCEMENTS:
                            dittoProtocolSub.removePolicyAnnouncementSubscriber(getSelf(),
                                            authorizationContext.getAuthorizationSubjectIds())
                                    .thenAccept(ack -> getSelf().tell(unsubscribeConfirmation, getSelf()));
                            break;
                        case LIVE_COMMANDS:
                        case LIVE_EVENTS:
                        case MESSAGES:
                        default:
                            dittoProtocolSub.updateLiveSubscriptions(currentStreamingTypes,
                                            authorizationContext.getAuthorizationSubjectIds(), getSelf())
                                    .thenAccept(ack -> getSelf().tell(unsubscribeConfirmation, getSelf()));
                    }
                })
                .match(ConfirmSubscription.class, msg -> confirmSubscription(msg.getStreamingType()))
                .match(ConfirmUnsubscription.class, msg -> confirmUnsubscription(msg.getStreamingType()))
                .build();
    }

    private Receive createSelfTerminationBehavior() {
        return ReceiveBuilder.create()
                .match(Jwt.class, this::refreshWebSocketSession)
                .match(RefreshSession.class, refreshSession -> {
                    cancelSessionTimeout();
                    checkAuthorizationContextAndStartSessionTimer(refreshSession);
                })
                .match(InvalidJwt.class, invalidJwtToken -> cancelSessionTimeout())
                .match(FatalPubSubException.class, this::pubsubFailed)
                .match(Terminated.class, this::handleTerminated)
                .matchEquals(Control.TERMINATED, this::handleTerminated)
                .matchEquals(Control.SESSION_TERMINATION, this::handleSessionTermination)
                .build();
    }

    private void handleTerminated(final Object terminated) {
        logger.debug("EventAndResponsePublisher was terminated: {}", terminated);
        // In Cluster: Unsubscribe from ThingEvents:
        logger.info("<{}> connection was closed, unsubscribing from Streams in Cluster ...", type);

        terminateWebsocketStream();
    }

    private Receive logUnknownMessage() {
        return ReceiveBuilder.create()
                .matchAny(any -> logger
                        .warning("Got unknown message in '{}' session: {} '{}'", type, any.getClass().getName(), any))
                .build();
    }

    private static Receive addPreprocessors(final List<PartialFunction<Object, Object>> preprocessors,
            final Receive receive) {

        return preprocessors.stream()
                .reduce(PartialFunction::andThen)
                .map(preprocessor -> new Receive(preprocessor.andThen(receive.onMessage())))
                .orElse(receive);
    }

    private boolean hasUndeclaredAckLabel(final Acknowledgement acknowledgement) {
        return !declaredAcks.contains(acknowledgement.getLabel());
    }

    private void ackLabelNotDeclared(final Acknowledgement ack) {
        publishResponseOrError(AcknowledgementLabelNotDeclaredException.of(ack.getLabel(), ack.getDittoHeaders()));
    }

    private ActorRef getReturnAddress(final Signal<?> signal) {
        final var publishResponse =
                SignalInformationPoint.isCommand(signal) && signal.getDittoHeaders().isResponseRequired();
        return publishResponse ? getSelf() : ActorRef.noSender();
    }

    private boolean isSameOrigin(final Signal<?> signal) {
        return signal.getDittoHeaders().getOrigin().stream().anyMatch(connectionCorrelationId::equals);
    }

    private void pubsubFailed(final FatalPubSubException fatalPubSubException) {
        final var exception = fatalPubSubException.asDittoRuntimeException();
        logger.withCorrelationId(exception).info("pubsubFailed cause=<{}>", exception);
        eventAndResponsePublisher.offer(SessionedJsonifiable.error(exception));
        terminateWebsocketStream();
    }

    private void terminateWebsocketStream() {
        dittoProtocolSub.removeSubscriber(getSelf());
        getContext().stop(getSelf());
    }

    // precondition: signal has ack requests
    private Object startAckregatorAndForward(final Signal<?> signal) {
        return ackregatorStarter.preprocess(signal,
                (s, shouldStart) -> {
                    final var entityIdOptional = SignalInformationPoint.getEntityId(s);
                    if (shouldStart && entityIdOptional.isPresent()) {
                        // websocket-specific header check: acks requested with response-required=false are forbidden
                        final Optional<DittoHeaderInvalidException> headerInvalid = checkForAcksWithoutResponse(s);
                        return headerInvalid.map(this::publishResponseOrError)
                                .orElseGet(() -> ackregatorStarter.doStart(entityIdOptional.get(),
                                        s,
                                        this::publishResponseOrError,
                                        ackregator -> forwardToCommandRouterAndReturnDone(s, ackregator)));
                    } else {
                        return doNothing(s);
                    }
                },
                this::publishResponseOrError
        );
    }

    private Object forwardToCommandRouterAndReturnDone(final Signal<?> signalToForward, final ActorRef ackregator) {
        commandRouter.tell(signalToForward, ackregator);
        return Done.getInstance();
    }

    private static <T> Object doNothing(final T result) {
        return result;
    }

    // no precondition; forwarder starter does not start for signals without ack requests, in contrast to ackregator
    private Signal<?> startAckForwarder(final Signal<?> signal) {
        final var entityIdOptional = SignalInformationPoint.getEntityId(signal);
        if (entityIdOptional.isPresent()) {
            final var entityIdWithType = entityIdOptional.get();
            return AcknowledgementForwarderActor.startAcknowledgementForwarder(getContext(),
                    entityIdWithType,
                    signal,
                    acknowledgementConfig,
                    declaredAcks::contains);
        } else {
            return signal;
        }
    }

    private Object publishResponseOrError(final Object responseOrError) {
        if (responseOrError instanceof CommandResponse<?>) {
            final CommandResponse<?> response = (CommandResponse<?>) responseOrError;
            logger.withCorrelationId(response)
                    .debug("Got 'CommandResponse' message in <{}> session, telling EventAndResponsePublisher" +
                            " about it: {}", type, response);
            eventAndResponsePublisher.offer(SessionedJsonifiable.response(response));
        } else if (responseOrError instanceof DittoRuntimeException) {
            final DittoRuntimeException error = (DittoRuntimeException) responseOrError;
            logger.withCorrelationId(error)
                    .debug("Got 'DittoRuntimeException' message in <{}> session, telling EventAndResponsePublisher" +
                            " about it: {}", type, error);
            eventAndResponsePublisher.offer(SessionedJsonifiable.error(error));
        } else {
            logger.error("Unexpected result from AcknowledgementAggregatorActor: <{}>", responseOrError);
        }
        return Done.getInstance();
    }

    private void forwardAcknowledgementOrLiveCommandResponse(final CommandResponse<?> response) {
        final ActorRef sender = getSender();
        try {
            getContext().findChild(AcknowledgementForwarderActor.determineActorName(response.getDittoHeaders()))
                    .ifPresentOrElse(
                            forwarder -> {
                                if (response instanceof ThingQueryCommandResponse &&
                                        SignalInformationPoint.isChannelLive(response)) {

                                    // forward live command responses to concierge to filter response
                                    commandRouter.tell(response, sender);
                                } else {
                                    forwarder.tell(response, sender);
                                }
                            },
                            () -> {
                                // the Acknowledgement / LiveCommandResponse is meant for someone else:
                                final var template =
                                        "No AcknowledgementForwarderActor found, forwarding to concierge: <{}>";
                                if (logger.isDebugEnabled()) {
                                    logger.withCorrelationId(response).debug(template, response);
                                } else {
                                    logger.withCorrelationId(response).info(template, response.getType());
                                }
                                commandRouter.tell(response, ActorRef.noSender());
                            }
                    );
        } catch (final DittoRuntimeException e) {
            // error encountered; publish it
            eventAndResponsePublisher.offer(SessionedJsonifiable.error(e));
        }
    }

    private void forwardSearchCommand(final ThingSearchCommand<?> searchCommand) {
        subscriptionManager.tell(searchCommand, getSelf());
    }

    private boolean isSessionAllowedToReceiveSignal(final Signal<?> signal,
            final StreamingSession session,
            final StreamingType streamingType) {

        if (streamingType == StreamingType.POLICY_ANNOUNCEMENTS) {
            // recipients of policy announcements are authorized because the affected subjects are the pubsub topics
            return true;
        } else {
            final var headers = signal.getDittoHeaders();
            final boolean isAuthorizedToRead = authorizationContext.isAuthorized(headers.getReadGrantedSubjects(),
                    headers.getReadRevokedSubjects());
            final boolean matchesNamespace = matchesNamespaces(signal, session);
            return isAuthorizedToRead && matchesNamespace;
        }
    }

    private void startSessionTimeout(final Instant sessionExpirationTime) {
        final var sessionTimeout = Duration.between(Instant.now(), sessionExpirationTime);
        if (sessionTimeout.isNegative() || sessionTimeout.isZero()) {
            logger.debug("Session expired already. Closing WS.");
            getSelf().tell(Control.SESSION_TERMINATION, ActorRef.noSender());
        } else if (sessionTimeout.minus(MAX_SESSION_TIMEOUT).isNegative()) {
            logger.debug("Starting session timeout - session will expire in {}", sessionTimeout);
            getTimers().startSingleTimer(Control.SESSION_TERMINATION, Control.SESSION_TERMINATION, sessionTimeout);
        } else {
            logger.warning("Session lifetime <{}> is more than the maximum <{}>. Keeping session open indefinitely.",
                    sessionTimeout, MAX_SESSION_TIMEOUT);
        }
    }

    private void handleSessionTermination(final Control sessionTermination) {
        logger.info("Stopping WebSocket session for connection with ID <{}>.", connectionCorrelationId);
        final var gatewayWebsocketSessionExpiredException =
                GatewayWebsocketSessionExpiredException.newBuilder()
                        .dittoHeaders(DittoHeaders.newBuilder()
                                .correlationId(connectionCorrelationId)
                                .build())
                        .build();
        eventAndResponsePublisher.fail(gatewayWebsocketSessionExpiredException);
    }

    private void cancelSessionTimeout() {
        getTimers().cancel(Control.SESSION_TERMINATION);
    }

    private void checkAuthorizationContextAndStartSessionTimer(final RefreshSession refreshSession) {
        final var newAuthorizationContext = refreshSession.getAuthorizationContext();
        if (!authorizationContext.equals(newAuthorizationContext)) {
            logger.debug("Authorization Context changed for WebSocket session <{}>. Terminating the session.",
                    connectionCorrelationId);
            final var gatewayWebsocketSessionClosedException =
                    GatewayWebsocketSessionClosedException.newBuilder()
                            .dittoHeaders(DittoHeaders.newBuilder()
                                    .correlationId(connectionCorrelationId)
                                    .build())
                            .build();
            eventAndResponsePublisher.fail(gatewayWebsocketSessionClosedException);
        } else {
            startSessionTimeout(refreshSession.getSessionTimeout());
        }
    }

    private boolean matchesNamespaces(final Signal<?> signal, final StreamingSession session) {
        final List<String> namespaces = session.getNamespaces();
        final boolean result = namespaces.isEmpty() || namespaces.contains(namespaceFromId(signal));
        if (!result) {
            logger.withCorrelationId(signal).debug("Signal does not match namespaces.");
        }
        return result;
    }

    private void refreshWebSocketSession(final Jwt jwt) {
        final String jwtConnectionCorrelationId = jwt.getConnectionCorrelationId();
        final var jsonWebToken = ImmutableJsonWebToken.fromToken(jwt.toString());
        jwtValidator.validate(jsonWebToken).thenAccept(binaryValidationResult -> {
            if (binaryValidationResult.isValid()) {
                jwtAuthenticationResultProvider.getAuthenticationResult(jsonWebToken, DittoHeaders.empty())
                        .thenAccept(authorizationResult -> {
                            final var jwtAuthorizationContext = authorizationResult.getAuthorizationContext();
                            getSelf().tell(new RefreshSession(jwtConnectionCorrelationId,
                                    jsonWebToken.getExpirationTime(), jwtAuthorizationContext), ActorRef.noSender());
                        })
                        .exceptionally(exception -> {
                            logger.info("Got exception when handling refreshed JWT for WebSocket session <{}>: {}",
                                    jwtConnectionCorrelationId, exception.getMessage());
                            getSelf().tell(InvalidJwt.getInstance(), ActorRef.noSender());
                            return null;
                        });
            } else {
                logger.debug("Received invalid JWT for WebSocket session <{}>. Terminating the session.",
                        connectionCorrelationId);
                final var gatewayWebsocketSessionClosedException =
                        GatewayWebsocketSessionClosedException.newBuilderForInvalidToken()
                                .dittoHeaders(DittoHeaders.newBuilder()
                                        .correlationId(connectionCorrelationId)
                                        .build())
                                .build();
                eventAndResponsePublisher.fail(gatewayWebsocketSessionClosedException);
                getSelf().tell(InvalidJwt.getInstance(), ActorRef.noSender());
            }
        });
    }

    /**
     * Attempt to declare the acknowledgement labels (they must be unique cluster wide).
     * Only need to be done once per actor.
     *
     * @param acknowledgementLabels the acknowledgement labels to declare.
     */
    private void declareAcknowledgementLabels(final Collection<AcknowledgementLabel> acknowledgementLabels) {
        final ActorRef self = getSelf();
        logger.info("Declaring acknowledgement labels <{}>", acknowledgementLabels);
        dittoProtocolSub.declareAcknowledgementLabels(acknowledgementLabels, self, null)
                .thenAccept(unused -> logger.info("Acknowledgement label declaration successful for labels: <{}>",
                        acknowledgementLabels))
                .exceptionally(error -> {
                    final var dittoRuntimeException =
                            DittoRuntimeException.asDittoRuntimeException(error,
                                    cause -> AcknowledgementLabelNotUniqueException.newBuilder().cause(cause).build());
                    logger.info("Acknowledgement label declaration failed for labels: <{}> - cause: {} {}",
                            acknowledgementLabels, error.getClass().getSimpleName(), error.getMessage());
                    self.tell(dittoRuntimeException, ActorRef.noSender());
                    return null;
                });
    }

    private static StreamingType determineStreamingType(final Signal<?> signal) {
        final StreamingType streamingType;
        if (signal instanceof Event) {
            streamingType = SignalInformationPoint.isChannelLive(signal)
                    ? StreamingType.LIVE_EVENTS
                    : StreamingType.EVENTS;
        } else if (SignalInformationPoint.isMessageCommand(signal)) {
            streamingType = StreamingType.MESSAGES;
        } else if (signal instanceof PolicyAnnouncement) {
            streamingType = StreamingType.POLICY_ANNOUNCEMENTS;
        } else {
            streamingType = StreamingType.LIVE_COMMANDS;
        }
        return streamingType;
    }

    @Nullable
    private static String namespaceFromId(final Signal<?> signal) {
        return SignalInformationPoint.getEntityId(signal)
                .flatMap(NamespaceReader::fromEntityId)
                .orElse(null);
    }

    private static Criteria parseCriteria(final String filter, final DittoHeaders dittoHeaders) {
<<<<<<< HEAD
        final var queryFilterCriteriaFactory =
                QueryFilterCriteriaFactory.modelBased(RqlPredicateParser.getInstance(),
                        TopicPathPlaceholder.getInstance(), ResourcePlaceholder.getInstance(),
                        MiscPlaceholder.getInstance());
=======
        final var queryFilterCriteriaFactory = QueryFilterCriteriaFactory.modelBased(RqlPredicateParser.getInstance(),
                TopicPathPlaceholder.getInstance(),
                ResourcePlaceholder.getInstance());
>>>>>>> eeaf6061

        return queryFilterCriteriaFactory.filterCriteria(filter, dittoHeaders);
    }

    private void confirmSubscription(final StreamingType streamingType) {
        if (outstandingSubscriptionAcks.contains(streamingType)) {
            outstandingSubscriptionAcks.remove(streamingType);
            eventAndResponsePublisher.offer(SessionedJsonifiable.ack(streamingType, true, connectionCorrelationId));
            logger.debug("Subscribed to Cluster <{}> in <{}> session.", streamingType, type);
        } else {
            logger.debug("Subscription already acked for type <{}> in <{}> session.", streamingType, type);
        }
    }

    private void confirmUnsubscription(final StreamingType streamingType) {
        eventAndResponsePublisher.offer(SessionedJsonifiable.ack(streamingType, false, connectionCorrelationId));
        logger.debug("Unsubscribed from Cluster <{}> in <{}> session.", streamingType, type);
    }

    private static Optional<DittoHeaderInvalidException> checkForAcksWithoutResponse(final Signal<?> signal) {
        final var dittoHeaders = signal.getDittoHeaders();
        if (!dittoHeaders.isResponseRequired() && !dittoHeaders.getAcknowledgementRequests().isEmpty()) {
            final var message = String.format("For WebSocket, it is forbidden to request acknowledgements while " +
                            "'%s' is set to false.",
                    DittoHeaderDefinition.RESPONSE_REQUIRED.getKey());
            final var invalidHeaderKey = DittoHeaderDefinition.REQUESTED_ACKS.getKey();
            final var description = String.format("Please set '%s' to [] or '%s' to true.",
                    invalidHeaderKey,
                    DittoHeaderDefinition.RESPONSE_REQUIRED.getKey());
            return Optional.of(DittoHeaderInvalidException.newBuilder()
                    .withInvalidHeaderKey(invalidHeaderKey)
                    .message(message)
                    .description(description)
                    .dittoHeaders(signal.getDittoHeaders())
                    .build());
        } else {
            return Optional.empty();
        }
    }

    /**
     * Messages to self to perform an outstanding acknowledgement if not already acknowledged.
     */
    private abstract static class WithStreamingType {

        private final StreamingType streamingType;

        private WithStreamingType(final StreamingType streamingType) {
            this.streamingType = streamingType;
        }

        StreamingType getStreamingType() {
            return streamingType;
        }

    }

    private static final class ConfirmSubscription extends WithStreamingType {

        private ConfirmSubscription(final StreamingType streamingType) {
            super(streamingType);
        }

    }

    private static final class ConfirmUnsubscription extends WithStreamingType {

        private ConfirmUnsubscription(final StreamingType streamingType) {
            super(streamingType);
        }

    }

    private enum Control {
        TERMINATED,
        SESSION_TERMINATION
    }

}<|MERGE_RESOLUTION|>--- conflicted
+++ resolved
@@ -64,11 +64,8 @@
 import org.eclipse.ditto.messages.model.signals.commands.acks.MessageCommandAckRequestSetter;
 import org.eclipse.ditto.policies.model.signals.announcements.PolicyAnnouncement;
 import org.eclipse.ditto.protocol.HeaderTranslator;
-<<<<<<< HEAD
 import org.eclipse.ditto.protocol.TopicPath;
 import org.eclipse.ditto.protocol.placeholders.MiscPlaceholder;
-=======
->>>>>>> eeaf6061
 import org.eclipse.ditto.protocol.placeholders.ResourcePlaceholder;
 import org.eclipse.ditto.protocol.placeholders.TopicPathPlaceholder;
 import org.eclipse.ditto.rql.parser.RqlPredicateParser;
@@ -682,16 +679,12 @@
     }
 
     private static Criteria parseCriteria(final String filter, final DittoHeaders dittoHeaders) {
-<<<<<<< HEAD
-        final var queryFilterCriteriaFactory =
-                QueryFilterCriteriaFactory.modelBased(RqlPredicateParser.getInstance(),
-                        TopicPathPlaceholder.getInstance(), ResourcePlaceholder.getInstance(),
-                        MiscPlaceholder.getInstance());
-=======
-        final var queryFilterCriteriaFactory = QueryFilterCriteriaFactory.modelBased(RqlPredicateParser.getInstance(),
+        final var queryFilterCriteriaFactory = QueryFilterCriteriaFactory.modelBased(
+                RqlPredicateParser.getInstance(),
                 TopicPathPlaceholder.getInstance(),
-                ResourcePlaceholder.getInstance());
->>>>>>> eeaf6061
+                ResourcePlaceholder.getInstance(),
+                MiscPlaceholder.getInstance()
+        );
 
         return queryFilterCriteriaFactory.filterCriteria(filter, dittoHeaders);
     }
