--- conflicted
+++ resolved
@@ -515,12 +515,8 @@
       before-service-unbind {
         # default timeout is 5s for the phase - give a longer timeout in order
         # to be able to send disconnect announcements of connections:
-<<<<<<< HEAD
         timeout = 10s
         timeout = ${?AKKA_COORDINATED_SHUTDOWN_PHASES_BEFORE_SERVICE_UNBIND_TIMEOUT}
-=======
-        timeout = 10 s
->>>>>>> 6c5afeeb
       }
     }
   }
