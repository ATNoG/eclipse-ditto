--- conflicted
+++ resolved
@@ -25,12 +25,8 @@
 import org.eclipse.ditto.connectivity.model.ConnectivityModelFactory;
 import org.eclipse.ditto.connectivity.model.ConnectivityStatus;
 import org.eclipse.ditto.connectivity.model.ResourceStatus;
-<<<<<<< HEAD
-=======
-import org.eclipse.ditto.connectivity.model.Source;
 import org.eclipse.ditto.connectivity.service.config.ConnectivityConfig;
 import org.eclipse.ditto.connectivity.service.config.KafkaConsumerConfig;
->>>>>>> 1c3e0cb5
 import org.eclipse.ditto.connectivity.service.messaging.BaseConsumerActor;
 import org.eclipse.ditto.connectivity.service.messaging.ConnectivityStatusResolver;
 import org.eclipse.ditto.connectivity.service.messaging.internal.ConnectionFailure;
@@ -64,18 +60,13 @@
             final ConsumerData consumerData,
             final Sink<Object, NotUsed> inboundMappingSink,
             final ConnectivityStatusResolver connectivityStatusResolver,
-<<<<<<< HEAD
-            final ExponentialBackOffConfig exponentialBackOffConfig,
-            final Duration metricsReportingInterval) {
-
+            final ConnectivityConfig connectivityConfig) {
         super(connection, consumerData.getAddress(), inboundMappingSink, consumerData.getSource(),
-                connectivityStatusResolver);
-=======
-            final ConnectivityConfig connectivityConfig) {
-        super(connection, sourceAddress, inboundMappingSink, source, connectivityStatusResolver, connectivityConfig);
->>>>>>> 1c3e0cb5
-
-        final KafkaConsumerConfig consumerConfig = connectivityConfig.getConnectionConfig().getKafkaConfig()
+                connectivityStatusResolver, connectivityConfig);
+
+        final KafkaConsumerConfig consumerConfig = connectivityConfig
+                .getConnectionConfig()
+                .getKafkaConfig()
                 .getConsumerConfig();
         final ExponentialBackOffConfig exponentialBackOffConfig = consumerConfig.getRestartBackOffConfig();
         log = DittoLoggerFactory.getThreadSafeDittoLoggingAdapter(this);
@@ -104,7 +95,8 @@
                         return kafkaConsumerStream;
                     }, exponentialBackOffConfig);
         }
-        timers().startTimerAtFixedRate(ReportMetrics.class, ReportMetrics.INSTANCE, metricsReportingInterval);
+        timers().startTimerAtFixedRate(ReportMetrics.class, ReportMetrics.INSTANCE,
+                consumerConfig.getMetricCollectingInterval());
     }
 
     static Props props(final Connection connection,
@@ -112,17 +104,9 @@
             final ConsumerData consumerData,
             final Sink<Object, NotUsed> inboundMappingSink,
             final ConnectivityStatusResolver connectivityStatusResolver,
-<<<<<<< HEAD
-            final ExponentialBackOffConfig exponentialBackOffConfig,
-            final Duration metricsReportingInterval) {
-
+            final ConnectivityConfig connectivityConfig) {
         return Props.create(KafkaConsumerActor.class, connection, streamFactory, consumerData,
-                inboundMappingSink, connectivityStatusResolver, exponentialBackOffConfig, metricsReportingInterval);
-=======
-            final ConnectivityConfig connectivityConfig) {
-        return Props.create(KafkaConsumerActor.class, connection, streamFactory, sourceAddress, source,
                 inboundMappingSink, connectivityStatusResolver, connectivityConfig);
->>>>>>> 1c3e0cb5
     }
 
     @Override
