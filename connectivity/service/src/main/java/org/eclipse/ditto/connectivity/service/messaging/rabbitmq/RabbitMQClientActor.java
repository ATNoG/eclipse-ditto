/*
 * Copyright (c) 2017 Contributors to the Eclipse Foundation
 *
 * See the NOTICE file(s) distributed with this work for additional
 * information regarding copyright ownership.
 *
 * This program and the accompanying materials are made available under the
 * terms of the Eclipse Public License 2.0 which is available at
 * http://www.eclipse.org/legal/epl-2.0
 *
 * SPDX-License-Identifier: EPL-2.0
 */
package org.eclipse.ditto.connectivity.service.messaging.rabbitmq;

import java.io.IOException;
import java.time.Duration;
import java.time.Instant;
import java.util.ArrayList;
import java.util.Collection;
import java.util.HashMap;
import java.util.HashSet;
import java.util.Map;
import java.util.Optional;
import java.util.Set;
import java.util.concurrent.CompletableFuture;
import java.util.concurrent.CompletionStage;
import java.util.concurrent.TimeUnit;
import java.util.function.Consumer;
import java.util.regex.Pattern;

import javax.annotation.Nullable;

import org.eclipse.ditto.base.model.headers.DittoHeaders;
import org.eclipse.ditto.connectivity.api.BaseClientState;
import org.eclipse.ditto.connectivity.model.Connection;
import org.eclipse.ditto.connectivity.model.ConnectivityModelFactory;
import org.eclipse.ditto.connectivity.model.ConnectivityStatus;
import org.eclipse.ditto.connectivity.model.Target;
import org.eclipse.ditto.connectivity.model.signals.commands.exceptions.ConnectionFailedException;
import org.eclipse.ditto.connectivity.model.signals.commands.modify.TestConnection;
import org.eclipse.ditto.connectivity.service.config.ClientConfig;
import org.eclipse.ditto.connectivity.service.messaging.BaseClientActor;
import org.eclipse.ditto.connectivity.service.messaging.BaseClientData;
import org.eclipse.ditto.connectivity.service.messaging.internal.ClientConnected;
import org.eclipse.ditto.connectivity.service.messaging.internal.ClientDisconnected;
import org.eclipse.ditto.connectivity.service.messaging.internal.ConnectionFailure;
import org.eclipse.ditto.connectivity.service.util.ConnectivityMdcEntryKey;
import org.eclipse.ditto.internal.utils.akka.logging.ThreadSafeDittoLoggingAdapter;
import org.eclipse.ditto.internal.utils.config.InstanceIdentifierSupplier;

import com.newmotion.akka.rabbitmq.ChannelActor;
import com.newmotion.akka.rabbitmq.ChannelCreated;
import com.newmotion.akka.rabbitmq.CreateChannel;
import com.rabbitmq.client.AMQP;
import com.rabbitmq.client.AlreadyClosedException;
import com.rabbitmq.client.Channel;
import com.rabbitmq.client.ConnectionFactory;
import com.rabbitmq.client.DefaultConsumer;
import com.rabbitmq.client.Delivery;
import com.rabbitmq.client.Envelope;
import com.rabbitmq.client.ShutdownSignalException;
import com.rabbitmq.client.impl.DefaultExceptionHandler;
import com.typesafe.config.Config;
import com.typesafe.config.ConfigFactory;

import akka.actor.ActorRef;
import akka.actor.Props;
import akka.actor.Status;
import akka.japi.pf.FI;
import akka.japi.pf.FSMStateFunctionBuilder;
import akka.pattern.Patterns;
import scala.Option;
import scala.concurrent.duration.FiniteDuration;

/**
 * Actor which handles connection to AMQP 0.9.1 server.
 */
public final class RabbitMQClientActor extends BaseClientActor {

    private static final String RMQ_CONNECTION_ACTOR_NAME = "rmq-connection";
    private static final String CONSUMER_CHANNEL = "consumer-channel";
    private static final String PUBLISHER_CHANNEL = "publisher-channel";
    private static final String CONSUMER_ACTOR_PREFIX = "consumer-";

    private final RabbitConnectionFactoryFactory rabbitConnectionFactoryFactory;
    private final Map<String, String> consumedTagsToAddresses;
    private final Map<String, ActorRef> consumerByAddressWithIndex;

    @Nullable private ActorRef rmqConnectionActor;
    private ActorRef rmqPublisherActor;

    /*
     * This constructor is called via reflection by the static method propsForTest.
     */
    @SuppressWarnings("unused")
    private RabbitMQClientActor(final Connection connection,
            final ActorRef proxyActor,
            final ActorRef connectionActor,
            final DittoHeaders dittoHeaders,
            final Config connectivityOverwritesConfig) {

        super(connection, proxyActor, connectionActor, dittoHeaders, connectivityOverwritesConfig);

        rabbitConnectionFactoryFactory =
                ConnectionBasedRabbitConnectionFactoryFactory.getInstance(this::getSshTunnelState);
        consumedTagsToAddresses = new HashMap<>();
        consumerByAddressWithIndex = new HashMap<>();

        rmqConnectionActor = null;
    }

    /*
     * This constructor is called via reflection by the static method props(Connection, ActorRef).
     */
    @SuppressWarnings("unused")
    private RabbitMQClientActor(final Connection connection, final ActorRef proxyActor,
            final ActorRef connectionActor,
            final RabbitConnectionFactoryFactory rabbitConnectionFactoryFactory,
            final DittoHeaders dittoHeaders,
            final Config connectivityOverwritesConfig) {

        super(connection, proxyActor, connectionActor, dittoHeaders, connectivityOverwritesConfig);
        this.rabbitConnectionFactoryFactory = rabbitConnectionFactoryFactory;
        consumedTagsToAddresses = new HashMap<>();
        consumerByAddressWithIndex = new HashMap<>();

        rmqConnectionActor = null;
    }

    /**
     * Creates Akka configuration object for this actor.
     *
     * @param connection the connection.
     * @param proxyActor the actor used to send signals into the ditto cluster.
     * @param connectionActor the connectionPersistenceActor which created this client.
     * @param dittoHeaders headers of the command that caused this actor to be created.
     * @param connectivityOverwritesConfig the overwrites for the connectivity config for the given connection.
     * @return the Akka configuration Props object.
     */
    public static Props props(final Connection connection, final ActorRef proxyActor,
            final ActorRef connectionActor,
            final DittoHeaders dittoHeaders,
            final Config connectivityOverwritesConfig) {

        return Props.create(RabbitMQClientActor.class, validateConnection(connection), proxyActor,
                connectionActor, dittoHeaders, connectivityOverwritesConfig);
    }

    @Override
    protected Set<Pattern> getExcludedAddressReportingChildNamePatterns() {
        final Set<Pattern> excludedChildNamePatterns =
                new HashSet<>(super.getExcludedAddressReportingChildNamePatterns());
        excludedChildNamePatterns.add(Pattern.compile(RMQ_CONNECTION_ACTOR_NAME));
        return excludedChildNamePatterns;
    }

    /**
     * Creates Akka configuration object for this actor.
     *
     * @param connection the connection.
     * @param proxyActor the actor used to send signals into the ditto cluster.
     * @param connectionActor the connectionPersistenceActor which created this client.
     * @param rabbitConnectionFactoryFactory the ConnectionFactory Factory to use.
     * @return the Akka configuration Props object.
     */
    static Props propsForTests(final Connection connection, @Nullable final ActorRef proxyActor,
            final ActorRef connectionActor, final RabbitConnectionFactoryFactory rabbitConnectionFactoryFactory) {

        return Props.create(RabbitMQClientActor.class, validateConnection(connection), proxyActor, connectionActor,
                rabbitConnectionFactoryFactory, DittoHeaders.empty(), ConfigFactory.empty());
    }

    private static Connection validateConnection(final Connection connection) {
        // the target addresses must have the format exchange/routingKey for RabbitMQ
        connection.getTargets()
                .stream()
                .map(Target::getAddress)
                .forEach(RabbitMQTarget::fromTargetAddress);
        return connection;
    }

    @Override
    protected FSMStateFunctionBuilder<BaseClientState, BaseClientData> inConnectedState() {
        return super.inConnectedState().event(ClientConnected.class, BaseClientData.class, (event, data) -> {
            // when connection is lost, the library (ChannelActor) will automatically reconnect
            // without the state of this actor changing. But we will receive a new ClientConnected message
            // that we can use to bind our consumers to the channels.
            startConsumerActors(event);
            return stay();
        });
    }

    @Override
    protected CompletionStage<Status.Status> doTestConnection(final TestConnection testConnectionCommand) {
        final ClientConfig clientConfig = connectivityConfig().getClientConfig();

        // should be smaller than the global testing timeout to be able to send a response
        final Duration createChannelTimeout = clientConfig.getTestingTimeout().dividedBy(10L).multipliedBy(8L);
        final Duration internalReconnectTimeout = clientConfig.getTestingTimeout();

        // does explicitly not test the consumer so we won't consume any messages by accident.
        final DittoHeaders dittoHeaders = testConnectionCommand.getDittoHeaders();
        final String correlationId = dittoHeaders.getCorrelationId().orElse(null);
        return connect(testConnectionCommand.getConnection(), correlationId, createChannelTimeout,
                internalReconnectTimeout);
    }

    @Override
    protected void doConnectClient(final Connection connection, @Nullable final ActorRef origin) {
        final boolean consuming = isConsuming();
        final ActorRef self = getSelf();
        final ClientConfig clientConfig = connectivityConfig().getClientConfig();

        // #connect() will only create the channel for the the producer, but not the consumer. We need to split the
        // connecting timeout to work for both channels before the global connecting timeout happens.
        // We choose about 45% of the global connecting timeout for this
        final Duration splitDuration = clientConfig.getConnectingMinTimeout().dividedBy(100L).multipliedBy(45L);
        final Duration internalReconnectTimeout = clientConfig.getConnectingMinTimeout();
        final CompletionStage<Status.Status> connect =
                connect(connection, null, splitDuration, internalReconnectTimeout);
        connect.thenAccept(status -> createConsumerChannelAndNotifySelf(status, consuming, self, splitDuration));
    }

    @Override
    protected void doDisconnectClient(final Connection connection, @Nullable final ActorRef origin,
            final boolean shutdownAfterDisconnect) {
        getSelf().tell(ClientDisconnected.of(origin, shutdownAfterDisconnect), origin);
    }

    @Override
    protected void allocateResourcesOnConnection(final ClientConnected clientConnected) {
        // nothing to do here
    }

    @Override
    protected CompletionStage<Status.Status> startConsumerActors(@Nullable final ClientConnected clientConnected) {
        if (clientConnected instanceof RmqConsumerChannelCreated) {
            final RmqConsumerChannelCreated rmqConsumerChannelCreated = (RmqConsumerChannelCreated) clientConnected;
            startCommandConsumers(rmqConsumerChannelCreated.getChannel());
        }
        return super.startConsumerActors(clientConnected);
    }

    @Override
    protected void cleanupResourcesForConnection() {
        logger.debug("cleaning up");
        stopCommandConsumers();
        stopChildActor(rmqPublisherActor);
        stopChildActor(rmqConnectionActor);
        rmqConnectionActor = null;
    }

    @Override
    protected ActorRef getPublisherActor() {
        return rmqPublisherActor;
    }

    private Optional<ConnectionFactory> tryToCreateConnectionFactory(
            final RabbitConnectionFactoryFactory factoryFactory,
            final Connection connection,
            final RabbitMQExceptionHandler rabbitMQExceptionHandler) {

        try {
            return Optional.of(
                    factoryFactory.createConnectionFactory(connection, rabbitMQExceptionHandler, connectionLogger)
            );
        } catch (final Throwable throwable) {
            // error creating factory; return early.)
            rabbitMQExceptionHandler.exceptionHandler.accept(throwable);
            return Optional.empty();
        }
    }

    private static Object messageFromConnectionStatus(final Status.Status status) {
        if (status instanceof Status.Failure) {
            final Status.Failure failure = (Status.Failure) status;
            return ConnectionFailure.of(null, failure.cause(), null);
        } else {
            return (ClientConnected) Optional::empty;
        }
    }

    private CompletionStage<Status.Status> connect(final Connection connection,
            @Nullable final CharSequence correlationId,
            final Duration createChannelTimeout,
            final Duration internalReconnectTimeout) {

        final ThreadSafeDittoLoggingAdapter l = logger.withCorrelationId(correlationId)
                .withMdcEntry(ConnectivityMdcEntryKey.CONNECTION_ID, connection.getId());
        final CompletableFuture<Status.Status> future = new CompletableFuture<>();
        if (rmqConnectionActor == null) {
            // complete the future if something went wrong during creation of the connection-factory-factory
            final RabbitMQExceptionHandler rabbitMQExceptionHandler =
                    new RabbitMQExceptionHandler(throwable -> future.complete(new Status.Failure(throwable)));

            final Optional<ConnectionFactory> connectionFactoryOpt =
                    tryToCreateConnectionFactory(rabbitConnectionFactoryFactory, connection, rabbitMQExceptionHandler);

            if (connectionFactoryOpt.isPresent()) {
                final ConnectionFactory connectionFactory = connectionFactoryOpt.get();

                final Props props = com.newmotion.akka.rabbitmq.ConnectionActor.props(connectionFactory,
                        FiniteDuration.apply(internalReconnectTimeout.getSeconds(), TimeUnit.SECONDS),
                        (rmqConnection, connectionActorRef) -> {
                            l.info("Established RMQ connection: {}", rmqConnection);
                            return null;
                        });

                rmqConnectionActor = startChildActorConflictFree(RMQ_CONNECTION_ACTOR_NAME, props);
                final ActorRef currentPublisherActor = startRmqPublisherActor();
                rmqPublisherActor = currentPublisherActor;

                // create publisher channel
                final CreateChannel createChannel = CreateChannel.apply(
                        ChannelActor.props((channel, channelActor) -> {
                            l.info("Did set up publisher channel: {}. Telling the publisher actor the new channel",
                                    channel);
                            // provide the new channel to the publisher after the channel was connected (also includes reconnects)
                            final ChannelCreated channelCreated = new ChannelCreated(channelActor);
                            currentPublisherActor.tell(channelCreated, channelActor);
                            return null;
                        }),
                        Option.apply(PUBLISHER_CHANNEL));

                Patterns.ask(rmqConnectionActor, createChannel, createChannelTimeout).handle((reply, throwable) -> {
                    if (throwable != null) {
                        future.complete(new Status.Failure(throwable));
                    } else {
                        // waiting for "final RabbitMQExceptionHandler rabbitMQExceptionHandler" to get its chance to
                        // complete the future with an Exception before we report Status.Success right now
                        // so delay this by 1 second --
                        future.completeOnTimeout(new Status.Success("channel created"), 1, TimeUnit.SECONDS);
                    }
                    return null;
                });
            }
        } else {
            l.debug("Connection <{}> is already open.", connection.getId());
            future.complete(new Status.Success("already connected"));
        }
        return future;

    }

    private void createConsumerChannelAndNotifySelf(final Status.Status status, final boolean consuming,
            final ActorRef self, final Duration createChannelTimeout) {

        if (consuming && status instanceof Status.Success && null != rmqConnectionActor) {
            // send self the created channel
            final CreateChannel createChannel =
                    CreateChannel.apply(ChannelActor.props(SendChannel.to(self)::apply),
                            Option.apply(CONSUMER_CHANNEL));
            // connection actor sends ChannelCreated; use an ASK to swallow the reply in which we are disinterested
            Patterns.ask(rmqConnectionActor, createChannel, createChannelTimeout);
        } else {
            final Object selfMessage = messageFromConnectionStatus(status);
            self.tell(selfMessage, self);
        }
    }

    private ActorRef startRmqPublisherActor() {
        stopChildActor(rmqPublisherActor);
<<<<<<< HEAD
        final Props publisherProps = RabbitMQPublisherActor.props(connection(), getDefaultClientId(), getProxyActor(),
                connectivityStatusResolver);
=======
        final Props publisherProps = RabbitMQPublisherActor.props(connection(), getDefaultClientId(),
                connectivityStatusResolver, connectivityConfig());
>>>>>>> 2730896a
        return startChildActorConflictFree(RabbitMQPublisherActor.ACTOR_NAME, publisherProps);
    }

    @Override
    protected CompletionStage<Status.Status> startPublisherActor() {
        return CompletableFuture.completedFuture(DONE);
    }

    private void stopCommandConsumers() {
        consumedTagsToAddresses.clear();
        consumerByAddressWithIndex.forEach((addressWithIndex, child) -> stopChildActor(child));
        consumerByAddressWithIndex.clear();
    }

    private void startCommandConsumers(final Channel channel) {
        logger.info("Starting to consume queues...");
        ensureQueuesExist(channel);
        stopCommandConsumers();
        startConsumers(channel);
    }

    private void startConsumers(final Channel channel) {
        getSourcesOrEmptyList().forEach(source ->
                source.getAddresses().forEach(sourceAddress -> {
                    for (int i = 0; i < source.getConsumerCount(); i++) {
                        final String addressWithIndex = sourceAddress + "-" + i;
                        final ActorRef consumer = startChildActorConflictFree(
                                CONSUMER_ACTOR_PREFIX + addressWithIndex,
                                RabbitMQConsumerActor.props(sourceAddress, getInboundMappingSink(), source,
                                        channel, connection(), connectivityStatusResolver, connectivityConfig()));
                        consumerByAddressWithIndex.put(addressWithIndex, consumer);
                        try {
                            final String consumerTag = channel.basicConsume(sourceAddress, false,
                                    new RabbitMQMessageConsumer(consumer, channel, sourceAddress));
                            logger.debug("Consuming queue <{}>, consumer tag is <{}>.", addressWithIndex, consumerTag);
                            consumedTagsToAddresses.put(consumerTag, addressWithIndex);
                        } catch (final IOException e) {
                            connectionLogger.failure("Failed to consume queue {0}: {1}", addressWithIndex,
                                    e.getMessage());
                            logger.warning("Failed to consume queue <{}>: <{}>", addressWithIndex, e.getMessage());
                        }
                    }
                })
        );
    }

    private void ensureQueuesExist(final Channel channel) {
        final Collection<String> missingQueues = new ArrayList<>();
        getSourcesOrEmptyList().forEach(consumer ->
                consumer.getAddresses().forEach(address -> {
                    try {
                        channel.queueDeclarePassive(address);
                    } catch (final IOException e) {
                        missingQueues.add(address);
                        logger.warning("The queue <{}> does not exist.", address);
                    } catch (final AlreadyClosedException e) {
                        if (!missingQueues.isEmpty()) {
                            // Our client will automatically close the connection if a queue does not exists. This will
                            // cause an AlreadyClosedException for the following queue (e.g. ['existing1', 'notExisting', -->'existing2'])
                            // That's why we will ignore this error if the missingQueues list isn't empty.
                            logger.warning(
                                    "Received exception of type {} when trying to declare queue {}. This happens when a previous " +
                                            "queue was missing and thus the connection got closed.",
                                    e.getClass().getName(), address);
                        } else {
                            logger.error(e, "Exception while declaring queue {}", address);
                            throw e;
                        }
                    }
                })
        );
        if (!missingQueues.isEmpty()) {
            logger.warning("Stopping RMQ client actor for connection <{}> as queues to connect to are missing: <{}>",
                    connectionId(), missingQueues);
            connectionLogger.failure("Can not connect to RabbitMQ as queues are missing: {0}", missingQueues);
            throw ConnectionFailedException.newBuilder(connectionId())
                    .description("The queues " + missingQueues + " to connect to are missing.")
                    .build();
        }
    }

    /**
     * Custom exception handler which handles exception during connection.
     */
    private static final class RabbitMQExceptionHandler extends DefaultExceptionHandler {

        private final Consumer<Throwable> exceptionHandler;

        private RabbitMQExceptionHandler(final Consumer<Throwable> exceptionHandler) {
            this.exceptionHandler = exceptionHandler;
        }

        @Override
        public void handleUnexpectedConnectionDriverException(final com.rabbitmq.client.Connection conn,
                final Throwable exception) {

            // establishing the connection was not possible (maybe wrong host, port, credentials, ...)
            exceptionHandler.accept(exception);
        }

    }

    private static final class RmqConsumerChannelCreated implements ClientConnected {

        private final Channel channel;

        private RmqConsumerChannelCreated(final Channel channel) {
            this.channel = channel;
        }

        private Channel getChannel() {
            return channel;
        }

        @Override
        public Optional<ActorRef> getOrigin() {
            return Optional.empty();
        }

    }

    private static final class SendChannel implements FI.Apply2<Channel, ActorRef, Object> {

        private final ActorRef recipient;

        private SendChannel(final ActorRef recipient) {
            this.recipient = recipient;
        }

        private static SendChannel to(final ActorRef recipient) {
            return new SendChannel(recipient);
        }

        @Override
        public Object apply(final Channel channel, final ActorRef channelActor) {
            recipient.tell(new RmqConsumerChannelCreated(channel), channelActor);
            return channel;
        }

    }

    /**
     * Custom consumer which is notified about different events related to the connection in order to track connectivity
     * status.
     */
    private final class RabbitMQMessageConsumer extends DefaultConsumer {

        private final ActorRef consumerActor;
        private final String address;

        /**
         * Constructs a new instance and records its association to the passed-in channel.
         *
         * @param consumerActor the ActorRef to the consumer actor
         * @param channel the channel to which this consumer is attached
         * @param address the address of the consumer
         */
        private RabbitMQMessageConsumer(final ActorRef consumerActor,
                final Channel channel, final String address) {
            super(channel);
            this.consumerActor = consumerActor;
            this.address = address;
            updateSourceStatus(ConnectivityStatus.OPEN, "Consumer initialized at " + Instant.now());
        }

        @Override
        public void handleDelivery(final String consumerTag, final Envelope envelope,
                final AMQP.BasicProperties properties, final byte[] body) {

            consumerActor.tell(new Delivery(envelope, properties, body), getSelf());
        }

        @Override
        public void handleConsumeOk(final String consumerTag) {
            super.handleConsumeOk(consumerTag);

            final String consumingQueueByTag = consumedTagsToAddresses.get(consumerTag);
            if (null != consumingQueueByTag) {
                connectionLogger.success("Consume OK for consumer queue {0}", consumingQueueByTag);
                logger.info("Consume OK for consumer queue <{}> on connection <{}>", consumingQueueByTag,
                        connectionId());
            }

            updateSourceStatus(ConnectivityStatus.OPEN, "Consumer started at " + Instant.now());
        }

        @Override
        public void handleCancel(final String consumerTag) throws IOException {
            super.handleCancel(consumerTag);

            final String consumingQueueByTag = consumedTagsToAddresses.get(consumerTag);
            if (null != consumingQueueByTag) {
                connectionLogger.failure("Consumer with queue {0} was cancelled. This can happen for example " +
                        "when the queue was deleted", consumingQueueByTag);
                logger.info("Consumer with queue <{}> was cancelled on connection <{}>. This can happen for " +
                        "example when the queue was deleted", consumingQueueByTag, connectionId());
            }

            updateSourceStatus(ConnectivityStatus.MISCONFIGURED, "Consumer for queue cancelled at " + Instant.now());
        }

        @Override
        public void handleShutdownSignal(final String consumerTag, final ShutdownSignalException sig) {
            super.handleShutdownSignal(consumerTag, sig);

            final String consumingQueueByTag = consumedTagsToAddresses.get(consumerTag);
            if (null != consumingQueueByTag) {
                connectionLogger.failure(
                        "Consumer with queue <{0}> shutdown as the channel or the underlying connection has " +
                                "been shut down", consumingQueueByTag);
                logger.warning("Consumer with queue <{}> shutdown as the channel or the underlying connection has " +
                        "been shut down on connection <{}>", consumingQueueByTag, connectionId());
            }

            final ConnectivityStatus failureStatus = connectivityStatusResolver.resolve(sig);
            updateSourceStatus(failureStatus,
                    "Channel or the underlying connection has been shut down at " + Instant.now());
        }

        @Override
        public void handleRecoverOk(final String consumerTag) {
            super.handleRecoverOk(consumerTag);

            logger.info("Recovered OK for consumer with tag <{}> on connection <{}>", consumerTag, connectionId());

            getSelf().tell((ClientConnected) Optional::empty, getSelf());
        }

        private void updateSourceStatus(final ConnectivityStatus connectionStatus, final String statusDetails) {
            consumerActor.tell(ConnectivityModelFactory.newStatusUpdate(InstanceIdentifierSupplier.getInstance().get(),
                    connectionStatus, address, statusDetails, Instant.now()), ActorRef.noSender());
        }

    }

}<|MERGE_RESOLUTION|>--- conflicted
+++ resolved
@@ -360,13 +360,8 @@
 
     private ActorRef startRmqPublisherActor() {
         stopChildActor(rmqPublisherActor);
-<<<<<<< HEAD
         final Props publisherProps = RabbitMQPublisherActor.props(connection(), getDefaultClientId(), getProxyActor(),
-                connectivityStatusResolver);
-=======
-        final Props publisherProps = RabbitMQPublisherActor.props(connection(), getDefaultClientId(),
                 connectivityStatusResolver, connectivityConfig());
->>>>>>> 2730896a
         return startChildActorConflictFree(RabbitMQPublisherActor.ACTOR_NAME, publisherProps);
     }
 
