--- conflicted
+++ resolved
@@ -84,7 +84,6 @@
 import org.eclipse.ditto.protocol.TopicPath;
 import org.eclipse.ditto.protocol.adapter.ProtocolAdapter;
 import org.eclipse.ditto.things.model.signals.commands.ThingCommand;
-import org.eclipse.ditto.things.model.signals.commands.query.ThingQueryCommandResponse;
 import org.eclipse.ditto.thingsearch.model.signals.events.SubscriptionEvent;
 
 import akka.actor.AbstractActor;
@@ -124,13 +123,9 @@
 
     protected BasePublisherActor(final Connection connection,
             final String clientId,
-<<<<<<< HEAD
             final ActorRef proxyActor,
-            final ConnectivityStatusResolver connectivityStatusResolver) {
-=======
             final ConnectivityStatusResolver connectivityStatusResolver,
             final ConnectivityConfig connectivityConfig) {
->>>>>>> 2730896a
         this.connection = checkNotNull(connection, "connection");
         this.clientId = checkNotNull(clientId, "clientId");
         this.proxyActor = checkNotNull(proxyActor, "proxyActor");
