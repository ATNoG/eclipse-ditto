--- conflicted
+++ resolved
@@ -239,15 +239,8 @@
         final KafkaConsumerStreamFactory streamFactory =
                 new KafkaConsumerStreamFactory(throttlingConfig, propertiesFactory, consumerData, dryRun);
         final Props consumerActorProps =
-                KafkaConsumerActor.props(connection(), streamFactory,
-<<<<<<< HEAD
-                        consumerData, getInboundMappingSink(),
-                        connectivityStatusResolver, consumerRestartBackOffConfig,
-                        consumerConfig.getMetricCollectingInterval());
-=======
-                        consumerData.getAddress(), consumerData.getSource(), getInboundMappingSink(),
+                KafkaConsumerActor.props(connection(), streamFactory, consumerData, getInboundMappingSink(),
                         connectivityStatusResolver, connectivityConfig());
->>>>>>> 1c3e0cb5
         final ActorRef consumerActor =
                 startChildActorConflictFree(consumerData.getActorNamePrefix(), consumerActorProps);
         kafkaConsumerActors.add(consumerActor);
