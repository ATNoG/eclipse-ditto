/*
 * Copyright (c) 2017 Contributors to the Eclipse Foundation
 *
 * See the NOTICE file(s) distributed with this work for additional
 * information regarding copyright ownership.
 *
 * This program and the accompanying materials are made available under the
 * terms of the Eclipse Public License 2.0 which is available at
 * http://www.eclipse.org/legal/epl-2.0
 *
 * SPDX-License-Identifier: EPL-2.0
 */
package org.eclipse.ditto.connectivity.service.messaging;

import static org.eclipse.ditto.base.model.common.ConditionChecker.checkArgument;
import static org.eclipse.ditto.base.model.common.ConditionChecker.checkNotNull;
import static org.eclipse.ditto.connectivity.api.BaseClientState.CONNECTED;
import static org.eclipse.ditto.connectivity.api.BaseClientState.CONNECTING;
import static org.eclipse.ditto.connectivity.api.BaseClientState.DISCONNECTED;
import static org.eclipse.ditto.connectivity.api.BaseClientState.DISCONNECTING;
import static org.eclipse.ditto.connectivity.api.BaseClientState.INITIALIZED;
import static org.eclipse.ditto.connectivity.api.BaseClientState.TESTING;
import static org.eclipse.ditto.connectivity.api.BaseClientState.UNKNOWN;

import java.io.IOException;
import java.net.InetSocketAddress;
import java.net.Socket;
import java.net.URI;
import java.net.URLEncoder;
import java.nio.charset.StandardCharsets;
import java.text.MessageFormat;
import java.time.Duration;
import java.time.Instant;
import java.util.Collection;
import java.util.List;
import java.util.Objects;
import java.util.Optional;
import java.util.Set;
import java.util.UUID;
import java.util.concurrent.CompletableFuture;
import java.util.concurrent.CompletionStage;
import java.util.function.Predicate;
import java.util.function.Supplier;
import java.util.stream.Collectors;
import java.util.stream.StreamSupport;

import javax.annotation.Nullable;

import org.eclipse.ditto.base.model.acks.AcknowledgementLabel;
import org.eclipse.ditto.base.model.acks.FatalPubSubException;
import org.eclipse.ditto.base.model.acks.PubSubTerminatedException;
import org.eclipse.ditto.base.model.auth.AuthorizationContext;
import org.eclipse.ditto.base.model.entity.id.EntityId;
import org.eclipse.ditto.base.model.entity.id.WithEntityId;
import org.eclipse.ditto.base.model.exceptions.DittoRuntimeException;
import org.eclipse.ditto.base.model.headers.DittoHeaders;
import org.eclipse.ditto.base.model.headers.WithDittoHeaders;
import org.eclipse.ditto.base.model.signals.Signal;
import org.eclipse.ditto.base.service.config.ThrottlingConfig;
import org.eclipse.ditto.connectivity.api.BaseClientState;
import org.eclipse.ditto.connectivity.api.InboundSignal;
import org.eclipse.ditto.connectivity.api.OutboundSignal;
import org.eclipse.ditto.connectivity.model.Connection;
import org.eclipse.ditto.connectivity.model.ConnectionId;
import org.eclipse.ditto.connectivity.model.ConnectivityModelFactory;
import org.eclipse.ditto.connectivity.model.ConnectivityStatus;
import org.eclipse.ditto.connectivity.model.FilteredTopic;
import org.eclipse.ditto.connectivity.model.ResourceStatus;
import org.eclipse.ditto.connectivity.model.Source;
import org.eclipse.ditto.connectivity.model.SshTunnel;
import org.eclipse.ditto.connectivity.model.Target;
import org.eclipse.ditto.connectivity.model.Topic;
import org.eclipse.ditto.connectivity.model.signals.announcements.ConnectionClosedAnnouncement;
import org.eclipse.ditto.connectivity.model.signals.announcements.ConnectionOpenedAnnouncement;
import org.eclipse.ditto.connectivity.model.signals.commands.ConnectivityCommand;
import org.eclipse.ditto.connectivity.model.signals.commands.exceptions.ConnectionFailedException;
import org.eclipse.ditto.connectivity.model.signals.commands.exceptions.ConnectionSignalIllegalException;
import org.eclipse.ditto.connectivity.model.signals.commands.modify.CheckConnectionLogsActive;
import org.eclipse.ditto.connectivity.model.signals.commands.modify.CloseConnection;
import org.eclipse.ditto.connectivity.model.signals.commands.modify.CreateConnection;
import org.eclipse.ditto.connectivity.model.signals.commands.modify.EnableConnectionLogs;
import org.eclipse.ditto.connectivity.model.signals.commands.modify.LoggingExpired;
import org.eclipse.ditto.connectivity.model.signals.commands.modify.OpenConnection;
import org.eclipse.ditto.connectivity.model.signals.commands.modify.ResetConnectionLogs;
import org.eclipse.ditto.connectivity.model.signals.commands.modify.ResetConnectionMetrics;
import org.eclipse.ditto.connectivity.model.signals.commands.modify.TestConnection;
import org.eclipse.ditto.connectivity.model.signals.commands.query.RetrieveConnectionLogs;
import org.eclipse.ditto.connectivity.model.signals.commands.query.RetrieveConnectionLogsResponse;
import org.eclipse.ditto.connectivity.model.signals.commands.query.RetrieveConnectionMetrics;
import org.eclipse.ditto.connectivity.model.signals.commands.query.RetrieveConnectionMetricsResponse;
import org.eclipse.ditto.connectivity.model.signals.commands.query.RetrieveConnectionStatus;
import org.eclipse.ditto.connectivity.service.config.ClientConfig;
import org.eclipse.ditto.connectivity.service.config.ConnectionContextProvider;
import org.eclipse.ditto.connectivity.service.config.ConnectionContextProviderFactory;
import org.eclipse.ditto.connectivity.service.config.ConnectivityConfig;
import org.eclipse.ditto.connectivity.service.config.ConnectivityConfigModifiedBehavior;
import org.eclipse.ditto.connectivity.service.config.DittoConnectivityConfig;
import org.eclipse.ditto.connectivity.service.mapping.ConnectionContext;
import org.eclipse.ditto.connectivity.service.mapping.DittoConnectionContext;
import org.eclipse.ditto.connectivity.service.messaging.internal.ClientConnected;
import org.eclipse.ditto.connectivity.service.messaging.internal.ClientDisconnected;
import org.eclipse.ditto.connectivity.service.messaging.internal.ConnectionFailure;
import org.eclipse.ditto.connectivity.service.messaging.internal.RetrieveAddressStatus;
import org.eclipse.ditto.connectivity.service.messaging.monitoring.logs.ConnectionLogger;
import org.eclipse.ditto.connectivity.service.messaging.monitoring.logs.ConnectionLoggerRegistry;
import org.eclipse.ditto.connectivity.service.messaging.monitoring.logs.InfoProviderFactory;
import org.eclipse.ditto.connectivity.service.messaging.monitoring.metrics.ConnectivityCounterRegistry;
import org.eclipse.ditto.connectivity.service.messaging.persistence.ConnectionPersistenceActor;
import org.eclipse.ditto.connectivity.service.messaging.tunnel.SshTunnelActor;
import org.eclipse.ditto.connectivity.service.messaging.tunnel.SshTunnelState;
import org.eclipse.ditto.connectivity.service.messaging.validation.ConnectionValidator;
import org.eclipse.ditto.connectivity.service.util.ConnectivityMdcEntryKey;
import org.eclipse.ditto.internal.utils.akka.logging.DittoLoggerFactory;
import org.eclipse.ditto.internal.utils.akka.logging.ThreadSafeDittoLoggingAdapter;
import org.eclipse.ditto.internal.utils.config.DefaultScopedConfig;
import org.eclipse.ditto.internal.utils.config.InstanceIdentifierSupplier;
import org.eclipse.ditto.internal.utils.metrics.DittoMetrics;
import org.eclipse.ditto.internal.utils.metrics.instruments.gauge.Gauge;
import org.eclipse.ditto.internal.utils.protocol.ProtocolAdapterProvider;
import org.eclipse.ditto.internal.utils.pubsub.DittoProtocolSub;
import org.eclipse.ditto.internal.utils.pubsub.StreamingType;
import org.eclipse.ditto.internal.utils.search.SubscriptionManager;
import org.eclipse.ditto.protocol.adapter.ProtocolAdapter;
import org.eclipse.ditto.thingsearch.model.signals.commands.ThingSearchCommand;
import org.eclipse.ditto.thingsearch.model.signals.commands.WithSubscriptionId;

import akka.Done;
import akka.NotUsed;
import akka.actor.AbstractFSMWithStash;
import akka.actor.ActorRef;
import akka.actor.ActorSelection;
import akka.actor.ActorSystem;
import akka.actor.CoordinatedShutdown;
import akka.actor.FSM;
import akka.actor.OneForOneStrategy;
import akka.actor.Props;
import akka.actor.Status;
import akka.actor.SupervisorStrategy;
import akka.actor.Terminated;
import akka.cluster.pubsub.DistributedPubSub;
import akka.dispatch.MessageDispatcher;
import akka.japi.Pair;
import akka.japi.pf.DeciderBuilder;
import akka.japi.pf.FSMStateFunctionBuilder;
import akka.pattern.Patterns;
import akka.stream.Materializer;
import akka.stream.javadsl.MergeHub;
import akka.stream.javadsl.Sink;
import scala.concurrent.ExecutionContext;

/**
 * Base class for ClientActors which implement the connection handling for various connectivity protocols.
 * <p>
 * The actor expects to receive a {@link CreateConnection} command after it was started. If this command is not received
 * within timeout (can be the case when this actor is remotely deployed after the command was sent) the actor requests
 * the required information from ConnectionActor.
 * </p>
 */
public abstract class BaseClientActor extends AbstractFSMWithStash<BaseClientState, BaseClientData> implements
        ConnectivityConfigModifiedBehavior {

    /**
     * The name of the dispatcher that will be used for async mapping.
     */
    private static final String MESSAGE_MAPPING_PROCESSOR_DISPATCHER = "message-mapping-processor-dispatcher";

    private static final Set<String> NO_ADDRESS_REPORTING_CHILD_NAMES = Set.of(
            OutboundMappingProcessorActor.ACTOR_NAME,
            OutboundDispatchingActor.ACTOR_NAME
    );

    protected static final Status.Success DONE = new Status.Success(Done.getInstance());

    private static final String DITTO_STATE_TIMEOUT_TIMER = "dittoStateTimeout";
    private static final int SOCKET_CHECK_TIMEOUT_MS = 2000;

    /**
     * Common logger for all sub-classes of BaseClientActor as its MDC already contains the connection ID.
     */
    protected final ThreadSafeDittoLoggingAdapter logger;

    private final Connection connection;
    private final ActorRef connectionActor;
    private final ActorSelection proxyActorSelection;
    private final Gauge clientGauge;
    private final Gauge clientConnectingGauge;
    private final ReconnectTimeoutStrategy reconnectTimeoutStrategy;
    private final SupervisorStrategy supervisorStrategy;
    private final ClientActorRefs clientActorRefs;
    private final Duration clientActorRefsNotificationDelay;
    private final DittoProtocolSub dittoProtocolSub;
    private final int subscriptionIdPrefixLength;
    private final String actorUUID;
    private final ProtocolAdapter protocolAdapter;
    private final ConnectivityCounterRegistry connectionCounterRegistry;
    private final ConnectionLoggerRegistry connectionLoggerRegistry;
    private final Materializer materializer;
    protected final ConnectionLogger connectionLogger;
    protected final ConnectivityStatusResolver connectivityStatusResolver;
    private final boolean dryRun;

    private final ConnectionContextProvider connectionContextProvider;
    protected ConnectionContext connectionContext;

    private Sink<Object, NotUsed> inboundMappingSink;
    private ActorRef outboundDispatchingActor;
    private ActorRef outboundMappingProcessorActor;
    private ActorRef subscriptionManager;
    private ActorRef tunnelActor;

    // counter for all child actors ever started to disambiguate between them
    private int childActorCount = 0;

    protected BaseClientActor(final Connection connection, @Nullable final ActorRef proxyActor,
            final ActorRef connectionActor, final DittoHeaders dittoHeaders) {
        final ActorSystem system = getContext().getSystem();
        materializer = Materializer.createMaterializer(system);
        this.connection = checkNotNull(connection, "connection");
        this.connectionActor = connectionActor;
        // this is retrieve via the extension for each baseClientActor in order to not pass it as constructor arg
        //  as all constructor arguments need to be serializable as the BaseClientActor is started behind a cluster
        //  router
        this.dittoProtocolSub = DittoProtocolSub.get(system);
        actorUUID = UUID.randomUUID().toString();

        final var connectionId = connection.getId();
        logger = DittoLoggerFactory.getThreadSafeDittoLoggingAdapter(this)
                .withMdcEntry(ConnectivityMdcEntryKey.CONNECTION_ID, connection.getId());
        // log the default client ID for tracing
        logger.info("Using default client ID <{}>", getDefaultClientId());

        proxyActorSelection = getLocalActorOfSamePath(proxyActor);
        connectionContextProvider = ConnectionContextProviderFactory.getInstance(system);

        final UserIndicatedErrors userIndicatedErrors = UserIndicatedErrors.of(system.settings().config());
        connectivityStatusResolver = ConnectivityStatusResolver.of(userIndicatedErrors);
        final ConnectivityConfig staticConnectivityConfig = ConnectivityConfig.forActorSystem(system);
        final ClientConfig staticClientConfig = staticConnectivityConfig.getClientConfig();
        final var protocolAdapterProvider =
                ProtocolAdapterProvider.load(staticConnectivityConfig.getProtocolConfig(), system);
        protocolAdapter = protocolAdapterProvider.getProtocolAdapter(null);
        connectionContext = DittoConnectionContext.of(connection, staticConnectivityConfig);

        final var monitoringConfig = staticConnectivityConfig.getMonitoringConfig();
        connectionCounterRegistry = ConnectivityCounterRegistry.newInstance();
        connectionLoggerRegistry = ConnectionLoggerRegistry.fromConfig(monitoringConfig.logger());
        connectionLoggerRegistry.initForConnection(connection);
        connectionCounterRegistry.initForConnection(connection);
        connectionLogger = connectionLoggerRegistry.forConnection(connection.getId());
        clientGauge = DittoMetrics.gauge("connection_client")
                .tag("id", connectionId.toString())
                .tag("type", connection.getConnectionType().getName());
        clientConnectingGauge = DittoMetrics.gauge("connecting_client")
                .tag("id", connectionId.toString())
                .tag("type", connection.getConnectionType().getName());

        reconnectTimeoutStrategy = DuplicationReconnectTimeoutStrategy.fromConfig(staticClientConfig);
        supervisorStrategy = createSupervisorStrategy(getSelf());
        clientActorRefs = ClientActorRefs.empty();
        clientActorRefsNotificationDelay = randomize(staticClientConfig.getClientActorRefsNotificationDelay());
        subscriptionIdPrefixLength =
                ConnectionPersistenceActor.getSubscriptionPrefixLength(connection.getClientCount());

        // Send init message to allow for unsafe initialization of subclasses.
        dryRun = dittoHeaders.isDryRun();
        startInitialization(dittoHeaders);
    }

    @Override
    public SupervisorStrategy supervisorStrategy() {
        return supervisorStrategy;
    }

    @Override
    public void preStart() throws Exception {
        super.preStart();

        // stable states
        when(UNKNOWN, inUnknownState());
        when(INITIALIZED, inInitializedState());
        when(CONNECTED, inConnectedState());
        when(DISCONNECTED, inDisconnectedState());

        // volatile states
        //
        // DO NOT use state timeout:
        // FSM state timeout gets reset by any message, AND cannot be longer than 5 minutes (Akka v2.5.23).
        when(DISCONNECTING, inDisconnectingState());
        when(CONNECTING, inConnectingState());
        when(TESTING, inTestingState());

        // start with UNKNOWN state but send self OpenConnection because client actors are never created closed
        final BaseClientData startingData =
                BaseClientData.BaseClientDataBuilder.from(connection.getId(), connection, ConnectivityStatus.UNKNOWN,
                                ConnectivityStatus.OPEN, "initialized", Instant.now())
                        .build();
        startWith(UNKNOWN, startingData);

        onTransition(this::onTransition);

        whenUnhandled(inAnyState().anyEvent(this::onUnknownEvent));

        initialize();

        // inform connection actor of my presence if there are other client actors
        if (connection.getClientCount() > 1 && !dryRun) {
            connectionActor.tell(getSelf(), getSelf());
            startTimerWithFixedDelay(Control.REFRESH_CLIENT_ACTOR_REFS.name(), Control.REFRESH_CLIENT_ACTOR_REFS,
                    clientActorRefsNotificationDelay);
        }
        clientActorRefs.add(getSelf());

        closeConnectionBeforeTerminatingCluster();
    }

    /**
     * Initialize child actors using the connection context.
     *
     * @param connectionContext the retrieved connection context.
     */
    protected void init(final ConnectionContext connectionContext) {
        final Pair<ActorRef, ActorRef> actorPair = startOutboundActors(connectionContext, protocolAdapter);
        outboundDispatchingActor = actorPair.first();
        outboundMappingProcessorActor = actorPair.second();

        final Sink<Object, NotUsed> inboundDispatchingSink =
                getInboundDispatchingSink(connection, protocolAdapter, outboundMappingProcessorActor);
        inboundMappingSink = getInboundMappingSink(connectionContext, protocolAdapter, inboundDispatchingSink);
        subscriptionManager = startSubscriptionManager(proxyActorSelection,
                connectionContext.getConnectivityConfig().getClientConfig());

        if (connection.getSshTunnel().map(SshTunnel::isEnabled).orElse(false)) {
            tunnelActor = startChildActor(SshTunnelActor.ACTOR_NAME, SshTunnelActor.props(connection,
                    connectivityStatusResolver));
        } else {
            tunnelActor = null;
        }

    }

    private void closeConnectionBeforeTerminatingCluster() {
        if (shouldAnyTargetSendConnectionAnnouncements()) {
            // only add clients of connections to Coordinated shutdown having connection announcements configured
            CoordinatedShutdown.get(getContext().getSystem())
                    .addActorTerminationTask(
                            CoordinatedShutdown.PhaseBeforeServiceUnbind(),
                            "closeConnectionAndShutdown",
                            getSelf(),
                            Optional.of(CloseConnectionAndShutdown.INSTANCE));
        }
    }

    private boolean shouldAnyTargetSendConnectionAnnouncements() {
        return connection().getTargets().stream()
                .anyMatch(target -> target.getTopics().stream()
                        .map(FilteredTopic::getTopic)
                        .anyMatch(Topic.CONNECTION_ANNOUNCEMENTS::equals));
    }

    @Override
    public void postStop() {
        clientGauge.reset();
        clientConnectingGauge.reset();
        stopChildActor(tunnelActor);
        logger.debug("Stopped client with id - <{}>", getDefaultClientId());
        try {
            super.postStop();
        } catch (final Exception e) {
            logger.error(e, "An error occurred post stop.");
        }
    }

    @Override
    public void onConnectivityConfigModified(final ConnectivityConfig modifiedConfig) {
        final var modifiedContext = connectionContext.withConnectivityConfig(modifiedConfig);
        if (hasInboundMapperConfigChanged(modifiedConfig)) {
            logger.debug("Config changed for InboundMappingProcessor, recreating it.");
            final var inboundMappingProcessor =
                    InboundMappingProcessor.of(modifiedContext, getContext().getSystem(), protocolAdapter, logger);
            akka.stream.javadsl.Source.<Object>single(new ReplaceInboundMappingProcessor(inboundMappingProcessor))
                    .to(getInboundMappingSink())
                    .run(materializer);
        }
        if (hasOutboundMapperConfigChanged(modifiedConfig)) {
            logger.debug("Config changed for OutboundMappingProcessor, recreating it.");
            final var outboundMappingProcessor =
                    OutboundMappingProcessor.of(modifiedContext, getContext().getSystem(), protocolAdapter, logger);
            outboundMappingProcessorActor.tell(new ReplaceOutboundMappingProcessor(outboundMappingProcessor),
                    getSelf());
        }
        connectionContext = modifiedContext;
    }

    /**
     * Compute the client ID for this actor. The format of the client ID is prefix-uuid, where the uuid is unique to
     * each incarnation of this actor.
     *
     * @param prefix the prefix.
     * @return the client ID.
     */
    protected String getClientId(final CharSequence prefix) {
        if (connection.getClientCount() == 1) {
            return prefix.toString();
        } else {
            return prefix + "_" + actorUUID;
        }
    }

    /**
     * Get the default client ID, which identifies this actor regardless of configuration.
     *
     * @return the default client ID.
     */
    protected String getDefaultClientId() {
        return getClientId(connection.getId());
    }

    private boolean hasInboundMapperConfigChanged(final ConnectivityConfig connectivityConfig) {
        final var currentConfig = connectionContext.getConnectivityConfig().getMappingConfig().getMapperLimitsConfig();
        final var modifiedConfig = connectivityConfig.getMappingConfig().getMapperLimitsConfig();
        return currentConfig.getMaxMappedInboundMessages() != modifiedConfig.getMaxMappedInboundMessages()
                || currentConfig.getMaxSourceMappers() != modifiedConfig.getMaxSourceMappers();
    }

    private boolean hasOutboundMapperConfigChanged(final ConnectivityConfig connectivityConfig) {
        final var currentConfig = connectionContext.getConnectivityConfig().getMappingConfig().getMapperLimitsConfig();
        final var modifiedConfig = connectivityConfig.getMappingConfig().getMapperLimitsConfig();
        return currentConfig.getMaxMappedOutboundMessages() != modifiedConfig.getMaxMappedOutboundMessages()
                || currentConfig.getMaxTargetMappers() != modifiedConfig.getMaxTargetMappers();
    }

    private FSM.State<BaseClientState, BaseClientData> completeInitialization() {

        final State<BaseClientState, BaseClientData> state = goTo(INITIALIZED);

        // Always open connection right away when desired---this actor may be deployed onto other instances and
        // will not be directly controlled by the connection persistence actor.
        if (connection.getConnectionStatus() == ConnectivityStatus.OPEN) {
            getSelf().tell(OpenConnection.of(connection.getId(), DittoHeaders.empty()), getSelf());
        }

        unstashAll();

        return state;
    }

    private void startInitialization(final DittoHeaders dittoHeaders) {
        pipeConnectionContextToSelfAndRegisterForChanges(connectionContextProvider, connection, dittoHeaders, getSelf(),
                getContext().getDispatcher());
    }

    /**
     * Handles {@link TestConnection} commands by returning a CompletionState of {@link akka.actor.Status.Status Status}
     * which may be {@link akka.actor.Status.Success Success} or {@link akka.actor.Status.Failure Failure}.
     *
     * @param testConnectionCommand the Connection to test
     * @return the CompletionStage with the test result
     */
    protected abstract CompletionStage<Status.Status> doTestConnection(TestConnection testConnectionCommand);

    /**
     * Subclasses should allocate resources (publishers and consumers) in the implementation. This method is called once
     * this {@code Client} connected successfully.
     *
     * @param clientConnected the ClientConnected message which may be subclassed and thus adding more information
     */
    protected void allocateResourcesOnConnection(final ClientConnected clientConnected) {
        // do nothing by default
    }

    /**
     * Clean up everything spawned in {@code allocateResourcesOnConnection}. It should be idempotent.
     */
    protected abstract void cleanupResourcesForConnection();

    /**
     * Invoked when this {@code Client} should connect.
     *
     * @param connection the Connection to use for connecting.
     * @param origin the ActorRef which caused the ConnectClient command.
     */
    protected abstract void doConnectClient(Connection connection, @Nullable ActorRef origin);

    /**
     * Invoked when this {@code Client} should disconnect.
     *
     * @param connection the Connection to use for disconnecting.
     * @param origin the ActorRef which caused the DisconnectClient command.
     * @param shutdownAfterDisconnect whether the base client actor should terminate itself after disconnection.
     */
    protected abstract void doDisconnectClient(Connection connection, @Nullable ActorRef origin,
            final boolean shutdownAfterDisconnect);

    /**
     * Release any temporary resources allocated during a connection operation when the operation times out. Do nothing
     * by default.
     *
     * @param state current state of the client actor.
     */
    protected void cleanupFurtherResourcesOnConnectionTimeout(final BaseClientState state) {
        // do nothing by default
    }

    /**
     * Check whether a {@code ClientConnected}, {@code ClientDisconnected} or {@code ConnectionFailed} is up to date.
     * All events are interpreted as up-to-date by default.
     *
     * @param event an event from somewhere.
     * @param state the current actor state.
     * @param sender sender of the event.
     * @return whether the event is up-to-date and should be interpreted.
     */
    protected boolean isEventUpToDate(final Object event, final BaseClientState state, final ActorRef sender) {
        return true;
    }

    /**
     * Creates the handler for messages common to all states.
     * <p>
     * Overwrite and extend by additional matchers.
     * </p>
     *
     * @return an FSM function builder
     */
    protected FSMStateFunctionBuilder<BaseClientState, BaseClientData> inAnyState() {
        return matchEvent(RetrieveConnectionMetrics.class, (command, data) -> retrieveConnectionMetrics(command))
                .event(ThingSearchCommand.class, this::forwardThingSearchCommand)
                .event(RetrieveConnectionStatus.class, this::retrieveConnectionStatus)
                .event(ResetConnectionMetrics.class, this::resetConnectionMetrics)
                .event(EnableConnectionLogs.class, (command, data) -> enableConnectionLogs(command))
                .event(RetrieveConnectionLogs.class, (command, data) -> retrieveConnectionLogs(command))
                .event(ResetConnectionLogs.class, this::resetConnectionLogs)
                .event(CheckConnectionLogsActive.class, (command, data) -> checkLoggingActive(command))
                .event(InboundSignal.class, this::handleInboundSignal)
                .event(PublishMappedMessage.class, this::publishMappedMessage)
                .event(ConnectivityCommand.class, this::onUnknownEvent) // relevant connectivity commands were handled
                .event(org.eclipse.ditto.base.model.signals.events.Event.class,
                        (event, data) -> connectionContextProvider.canHandle(event),
                        (ccb, data) -> {
                            handleEvent(ccb);
                            return stay();
                        })
                .event(Signal.class, this::handleSignal)
                .event(ActorRef.class, this::onOtherClientActorStartup)
                .event(Terminated.class, this::otherClientActorTerminated)
                .eventEquals(Control.REFRESH_CLIENT_ACTOR_REFS, this::refreshClientActorRefs)
                .event(FatalPubSubException.class, this::failConnectionDueToPubSubException);
    }

    /**
     * @return the inbound mapping sink defined by {@link InboundMappingSink}.
     */
    protected final Sink<Object, NotUsed> getInboundMappingSink() {
        return inboundMappingSink;
    }

    /**
     * Escapes the passed actorName in a actorName valid way. Actor name should be a valid URL with ASCII letters, see
     * also {@code akka.actor.ActorPath#isValidPathElement}, therefore we encode the name as an ASCII URL.
     *
     * @param name the actorName to escape.
     * @return the escaped name.
     */
    protected static String escapeActorName(final String name) {
        return URLEncoder.encode(name, StandardCharsets.US_ASCII);
    }

    private FSM.State<BaseClientState, BaseClientData> onOtherClientActorStartup(final ActorRef otherClientActor,
            final BaseClientData data) {
        clientActorRefs.add(otherClientActor);
        getContext().watch(otherClientActor);
        return stay();
    }

    private FSM.State<BaseClientState, BaseClientData> otherClientActorTerminated(final Terminated terminated,
            final BaseClientData data) {
        clientActorRefs.remove(terminated.getActor());
        return stay();
    }

    private FSM.State<BaseClientState, BaseClientData> refreshClientActorRefs(final Control refreshClientActorRefs,
            final BaseClientData data) {
        connectionActor.tell(getSelf(), getSelf());
        return stay();
    }

    private FSM.State<BaseClientState, BaseClientData> failConnectionDueToPubSubException(
            final FatalPubSubException exception,
            final BaseClientData data) {

        final boolean isPubSubTerminated = exception instanceof PubSubTerminatedException;
        if (isPubSubTerminated && stateName() != CONNECTED) {
            // Do not fail connection on abnormal termination of any pubsub actor while not in connected state.
            // Each surviving pubsub actor will send an error. It suffices to react to the first error.
            logger.error(exception.asDittoRuntimeException(), "BugAlert Bug found in Ditto pubsub");
        } else {
            final String description = "The connection experienced a transient failure in the distributed " +
                    "publish/subscribe infrastructure. Failing the connection to try again later.";
            getSelf().tell(
                    // not setting "cause" to put the description literally in the error log
                    ConnectionFailure.internal(null, exception.asDittoRuntimeException(), description),
                    getSelf());
        }
        return stay();
    }

    /**
     * Starts a child actor.
     *
     * @param name the Actor's name
     * @param props the Props
     * @return the created ActorRef
     */
    private ActorRef startChildActor(final String name, final Props props) {
        logger.debug("Starting child actor <{}>.", name);
        final String nameEscaped = escapeActorName(name);
        return getContext().actorOf(props, nameEscaped);
    }

    /**
     * Start a child actor whose name is guaranteed to be different from all other child actors started by this method.
     *
     * @param prefix prefix of the child actor name.
     * @param props props of the child actor.
     * @return the created ActorRef.
     */
    protected final ActorRef startChildActorConflictFree(final String prefix, final Props props) {
        return startChildActor(nextChildActorName(prefix), props);
    }

    /**
     * Stops a child actor.
     *
     * @param actor the ActorRef
     */
    protected final void stopChildActor(@Nullable final ActorRef actor) {
        if (actor != null) {
            logger.debug("Stopping child actor <{}>.", actor.path());
            getContext().stop(actor);
        }
    }

    /**
     * @return whether this client is consuming at all
     */
    protected final boolean isConsuming() {
        return !connection().getSources().isEmpty();
    }

    /**
     * @return the currently managed Connection
     */
    protected final Connection connection() {
        return stateData().getConnection();
    }

    /**
     * @return the Connection Id
     */
    protected final ConnectionId connectionId() {
        return stateData().getConnectionId();
    }

    /**
     * @return the sources configured for this connection or an empty list if no sources were configured.
     */
    protected final List<Source> getSourcesOrEmptyList() {
        return connection().getSources();
    }

    /**
     * Invoked on each transition {@code from} a {@link BaseClientState} {@code to} another.
     * <p>
     * May be extended to react on special transitions.
     * </p>
     *
     * @param from the previous State
     * @param to the next State
     */
    private void onTransition(final BaseClientState from, final BaseClientState to) {
        logger.debug("Transition: {} -> {}", from, to);
        if (to == CONNECTED) {
            clientGauge.set(1L);
            reconnectTimeoutStrategy.reset();
            publishConnectionOpenedAnnouncement();
        }
        if (to == DISCONNECTED) {
            clientGauge.reset();
        }
        if (to == CONNECTING) {
            clientConnectingGauge.set(1L);
        }
        // dont use else if since we might use goTo(CONNECTING) if in CONNECTING state. This will cause another onTransition.
        if (from == CONNECTING) {
            clientConnectingGauge.reset();
        }
        // cancel our own state timeout if target state is stable
        if (to == CONNECTED || to == DISCONNECTED || to == INITIALIZED) {
            cancelStateTimeout();
        }
    }

    private void publishConnectionOpenedAnnouncement() {
        if (shouldAnyTargetSendConnectionAnnouncements()) {
            getSelf().tell(ConnectionOpenedAnnouncement.of(connectionId(), Instant.now(), DittoHeaders.empty()),
                    getSelf());
        }
    }

    /*
     * For each volatile state, use the special goTo methods for timer management.
     */
    private FSM.State<BaseClientState, BaseClientData> goToConnecting(final Duration timeout) {
        scheduleStateTimeout(timeout);
        return goTo(CONNECTING);
    }

    private FSM.State<BaseClientState, BaseClientData> goToDisconnecting(final Duration timeout) {
        scheduleStateTimeout(timeout);
        return goTo(DISCONNECTING);
    }

    private FSM.State<BaseClientState, BaseClientData> goToTesting() {
        scheduleStateTimeout(connectionContext.getConnectivityConfig().getClientConfig().getTestingTimeout());
        return goTo(TESTING);
    }

    private FSMStateFunctionBuilder<BaseClientState, BaseClientData> inUnknownState() {
        return matchEventEquals(Control.INIT_COMPLETE, (init, baseClientData) -> completeInitialization())
                .event(ConnectionContext.class, this::initializeByConnectionContext)
                .event(RuntimeException.class, this::failInitialization)
                .anyEvent((o, baseClientData) -> {
                    stash();
                    return stay();
                });
    }

    private FSMStateFunctionBuilder<BaseClientState, BaseClientData> inInitializedState() {
        return matchEvent(OpenConnection.class, this::openConnection)
                .event(CloseConnection.class, this::closeConnection)
                .event(CloseConnectionAndShutdown.class, this::closeConnectionAndShutdown)
                .event(TestConnection.class, this::testConnection);
    }

    /**
     * Creates the handler for messages in disconnected state. Overwrite and extend by additional matchers.
     *
     * @return an FSM function builder
     */
    protected FSMStateFunctionBuilder<BaseClientState, BaseClientData> inDisconnectedState() {
        return matchEvent(OpenConnection.class, this::openConnection)
                .event(CloseConnection.class, this::connectionAlreadyClosed)
                .event(TestConnection.class, this::testConnection);
    }

    /**
     * Creates the handler for messages in connecting state. Overwrite and extend by additional matchers.
     *
     * @return an FSM function builder
     */
    protected FSMStateFunctionBuilder<BaseClientState, BaseClientData> inConnectingState() {
        return matchEventEquals(StateTimeout(), (event, data) -> connectionTimedOut(data))
                .event(ConnectionFailure.class, this::connectingConnectionFailed)
                .event(ClientConnected.class, this::clientConnectedInConnectingState)
                .event(InitializationResult.class, this::handleInitializationResult)
                .event(CloseConnection.class, this::closeConnection)
                .event(CloseConnectionAndShutdown.class, this::closeConnectionAndShutdown)
                .event(SshTunnelActor.TunnelStarted.class, this::tunnelStarted)
                .eventEquals(Control.CONNECT_AFTER_TUNNEL_ESTABLISHED, this::connectAfterTunnelStarted)
                .event(SshTunnelActor.TunnelClosed.class, this::tunnelClosed)
                .event(OpenConnection.class, this::openConnectionInConnectingState);
    }

    /**
     * Creates the handler for messages in connected state. Overwrite and extend by additional matchers.
     *
     * @return an FSM function builder
     */
    protected FSMStateFunctionBuilder<BaseClientState, BaseClientData> inConnectedState() {
        return matchEvent(CloseConnection.class, this::closeConnection)
                .event(CloseConnectionAndShutdown.class, this::closeConnectionAndShutdown)
                .event(SshTunnelActor.TunnelClosed.class, this::tunnelClosed)
                .event(OpenConnection.class, this::connectionAlreadyOpen)
                .event(ConnectionFailure.class, this::connectedConnectionFailed);
    }

    @Nullable
    protected abstract ActorRef getPublisherActor();

    private FSM.State<BaseClientState, BaseClientData> publishMappedMessage(final PublishMappedMessage message,
            final BaseClientData data) {

        if (getPublisherActor() != null) {
            getPublisherActor().forward(message.getOutboundSignal(), getContext());
        } else {
            logger.withCorrelationId(message.getOutboundSignal().getSource())
                    .error("No publisher actor available, dropping message: {}", message);
        }
        return stay();
    }

    /**
     * Creates the handler for messages in disconnected state. Overwrite and extend by additional matchers.
     *
     * @return an FSM function builder
     */
    protected FSMStateFunctionBuilder<BaseClientState, BaseClientData> inDisconnectingState() {
        return matchEventEquals(StateTimeout(), (event, data) -> connectionTimedOut(data))
                .eventEquals(SEND_DISCONNECT_ANNOUNCEMENT, (event, data) -> this.sendDisconnectAnnouncement(data))
                .event(Disconnect.class, this::disconnect)
                .event(ConnectionFailure.class, this::connectingConnectionFailed)
                .event(ClientDisconnected.class, this::clientDisconnected);
    }

    /**
     * Creates the handler for messages in testing state. Overwrite and extend by additional matchers.
     *
     * @return an FSM function builder
     */
    protected FSMStateFunctionBuilder<BaseClientState, BaseClientData> inTestingState() {
        return matchEvent(Status.Status.class, (e, d) -> Objects.equals(getSender(), getSelf()),
                (status, data) -> {
                    logger.info("{} status: <{}>", stateName(), status);
                    data.getSessionSenders().forEach(sender ->
                            sender.first().tell(getStatusToReport(status, sender.second()), getSelf()));
                    return stop();
                })
                .event(SshTunnelActor.TunnelStarted.class, this::tunnelStarted)
                .eventEquals(Control.CONNECT_AFTER_TUNNEL_ESTABLISHED, this::testConnectionAfterTunnelStarted)
                .event(TestConnection.class, this::testConnection)
                .event(SshTunnelActor.TunnelClosed.class, this::tunnelClosed)
                .event(ConnectionFailure.class, this::testingConnectionFailed)
                .eventEquals(StateTimeout(), (stats, data) -> {
                    logger.info("test timed out.");
                    data.getSessionSenders().forEach(sender -> {
                        final DittoRuntimeException error = ConnectionFailedException.newBuilder(connectionId())
                                .description(String.format("Failed to open requested connection within <%d> seconds!",
                                        connectionContext.getConnectivityConfig()
                                                .getClientConfig()
                                                .getTestingTimeout()
                                                .getSeconds()))
                                .dittoHeaders(sender.second())
                                .build();
                        sender.first().tell(new Status.Failure(error), getSelf());
                    });
                    return stop();
                });
    }

    private State<BaseClientState, BaseClientData> onUnknownEvent(final Object event, final BaseClientData state) {
        Object message = event;
        if (event instanceof Failure) {
            message = ((Failure) event).cause();
        } else if (event instanceof Status.Failure) {
            message = ((Status.Failure) event).cause();
        }

        if (message instanceof Throwable) {
            logger.error((Throwable) message, "received Exception {} in state {} - status: {} - sender: {}",
                    message,
                    stateName(),
                    state.getConnectionStatus() + ": " + state.getConnectionStatusDetails().orElse(""),
                    getSender());
        } else {
            logger.warning("received unknown/unsupported message {} in state {} - status: {} - sender: {}",
                    message,
                    stateName(),
                    state.getConnectionStatus() + ": " + state.getConnectionStatusDetails().orElse(""),
                    getSender());
        }

        final ActorRef sender = getSender();
        if (!Objects.equals(sender, getSelf()) && !Objects.equals(sender, getContext().system().deadLetters())) {
            sender.tell(unhandledExceptionForSignalInState(event, stateName()), getSelf());
        }

        return stay();
    }

    private FSM.State<BaseClientState, BaseClientData> initializeByConnectionContext(
            final ConnectionContext connectionContext, final BaseClientData data) {

        this.connectionContext = connectionContext;
        init(connectionContext);
        getSelf().tell(Control.INIT_COMPLETE, ActorRef.noSender());
        return stay();
    }

    private FSM.State<BaseClientState, BaseClientData> failInitialization(final RuntimeException error,
            final BaseClientData data) {

        // throw the error to trigger escalating supervision strategy
        throw error;
    }

    private FSM.State<BaseClientState, BaseClientData> closeConnectionAndShutdown(
            final CloseConnectionAndShutdown closeConnectionAndShutdown,
            final BaseClientData data) {

        return closeConnection(CloseConnection.of(connectionId(), DittoHeaders.empty()), data, true);
    }

    private FSM.State<BaseClientState, BaseClientData> closeConnection(final CloseConnection closeConnection,
            final BaseClientData data) {
        return closeConnection(closeConnection, data, false);
    }

    private FSM.State<BaseClientState, BaseClientData> closeConnection(final CloseConnection closeConnection,
            final BaseClientData data, boolean shutdownAfterDisconnect) {

        final ActorRef sender = getSender();

        final Duration timeoutUntilDisconnectCompletes;
        final ClientConfig clientConfig = connectionContext.getConnectivityConfig().getClientConfig();
        if (shouldAnyTargetSendConnectionAnnouncements()) {
            final Duration disconnectAnnouncementTimeout = clientConfig.getDisconnectAnnouncementTimeout();
            timeoutUntilDisconnectCompletes =
                    clientConfig.getDisconnectingMaxTimeout().plus(disconnectAnnouncementTimeout);
            getSelf().tell(SEND_DISCONNECT_ANNOUNCEMENT, sender);
            startSingleTimer("startDisconnect", new Disconnect(sender, shutdownAfterDisconnect),
                    disconnectAnnouncementTimeout);
        } else {
            timeoutUntilDisconnectCompletes = clientConfig.getDisconnectingMaxTimeout();
            getSelf().tell(new Disconnect(sender, shutdownAfterDisconnect), sender);
        }

        dittoProtocolSub.removeSubscriber(getSelf());

        return goToDisconnecting(timeoutUntilDisconnectCompletes).using(
                setSession(data, sender, closeConnection.getDittoHeaders())
                        .setDesiredConnectionStatus(ConnectivityStatus.CLOSED)
                        .setConnectionStatusDetails(
                                "cleaning up before closing or deleting connection at " + Instant.now()));
    }

    private State<BaseClientState, BaseClientData> sendDisconnectAnnouncement(final BaseClientData data) {
        final var announcement =
                ConnectionClosedAnnouncement.of(data.getConnectionId(), Instant.now(), DittoHeaders.empty());
        // need to tell the announcement directly to the dispatching actor since the state == DISCONNECTING
        outboundDispatchingActor.tell(announcement, getSender());
        return stay();
    }

    private State<BaseClientState, BaseClientData> disconnect(final Disconnect disconnect, final BaseClientData data) {
        doDisconnectClient(connection(), disconnect.getSender(), disconnect.shutdownAfterDisconnect());
        return stay()
                .using(data.setConnectionStatusDetails("disconnecting connection at " + Instant.now()));
    }

    private FSM.State<BaseClientState, BaseClientData> openConnection(final OpenConnection openConnection,
            final BaseClientData data) {

        final ActorRef sender = getSender();
        final var dittoHeaders = openConnection.getDittoHeaders();
        reconnectTimeoutStrategy.reset();
        final Duration connectingTimeout =
                connectionContext.getConnectivityConfig().getClientConfig().getConnectingMinTimeout();

        if (stateData().getSshTunnelState().isEnabled()) {
            logger.info("Connection requires SSH tunnel, starting tunnel.");
            tellTunnelActor(SshTunnelActor.TunnelControl.START_TUNNEL);
            return goToConnecting(connectingTimeout).using(setSession(data, sender, dittoHeaders));
        } else {
            return doOpenConnection(data, sender, dittoHeaders);
        }
    }

    private FSM.State<BaseClientState, BaseClientData> doOpenConnection(final BaseClientData data,
            final ActorRef sender, final DittoHeaders dittoHeaders) {
        final Duration connectingTimeout =
                connectionContext.getConnectivityConfig().getClientConfig().getConnectingMinTimeout();
        if (canConnectViaSocket(connection)) {
            doConnectClient(connection, sender);
            return goToConnecting(connectingTimeout).using(setSession(data, sender, dittoHeaders));
        } else {
            cleanupResourcesForConnection();
            final DittoRuntimeException error = newConnectionFailedException(dittoHeaders);
            sender.tell(new Status.Failure(error), getSelf());
            return goToConnecting(connectingTimeout)
                    .using(data.setConnectionStatus(ConnectivityStatus.MISCONFIGURED)
                            .setConnectionStatusDetails(
                                    ConnectionFailure.determineFailureDescription(Instant.now(), error, null))
                            .resetSession());
        }
    }

    private FSM.State<BaseClientState, BaseClientData> connectionAlreadyOpen(final OpenConnection openConnection,
            final BaseClientData data) {

        getSender().tell(new Status.Success(CONNECTED), getSelf());
        return stay();
    }

    private FSM.State<BaseClientState, BaseClientData> connectionAlreadyClosed(final CloseConnection closeConnection,
            final BaseClientData data) {

        getSender().tell(new Status.Success(DISCONNECTED), getSelf());
        return stay();
    }

    private void reconnect() {
        logger.debug("Trying to reconnect.");
        connectionLogger.success("Trying to reconnect.");
        if (canConnectViaSocket(connection)) {
            doConnectClient(connection, null);
        } else {
            logger.info("Socket is closed, scheduling a reconnect.");
            cleanupResourcesForConnection();
            throw newConnectionFailedException(DittoHeaders.empty());
        }
    }

    private FSM.State<BaseClientState, BaseClientData> testConnection(final TestConnection testConnection,
            final BaseClientData data) {

        final ActorRef self = getSelf();
        final ActorRef sender = getSender();
        final var connectionToBeTested = testConnection.getConnection();

        if (stateData().getSshTunnelState().isEnabled() && !stateData().getSshTunnelState().isEstablished()) {
            logger.info("Connection requires SSH tunnel, starting tunnel.");
            tellTunnelActor(SshTunnelActor.TunnelControl.START_TUNNEL);
        } else if (!canConnectViaSocket(connectionToBeTested)) {
            final var connectionFailedException =
                    newConnectionFailedException(testConnection.getDittoHeaders());
            final Status.Status failure = new Status.Failure(connectionFailedException);
            getSelf().tell(failure, self);
        } else {
            final CompletionStage<Status.Status> connectionStatusStage = doTestConnection(testConnection);
            final CompletionStage<Status.Status> mappingStatusStage = testMessageMappingProcessor();

            connectionStatusStage.toCompletableFuture()
                    .thenCombine(mappingStatusStage, (connectionStatus, mappingStatus) -> {
                        if (connectionStatus instanceof Status.Success &&
                                mappingStatus instanceof Status.Success) {
                            return new Status.Success("successfully connected + initialized mapper");
                        } else if (connectionStatus instanceof Status.Failure) {
                            return connectionStatus;
                        } else {
                            return mappingStatus;
                        }
                    })
                    .thenAccept(testStatus -> self.tell(testStatus, self))
                    .exceptionally(error -> {
                        self.tell(new Status.Failure(error), self);
                        return null;
                    });
        }

        return goToTesting().using(setSession(data, sender, testConnection.getDittoHeaders())
                .setConnection(connectionToBeTested)
                .setConnectionStatusDetails("Testing connection since " + Instant.now()));
    }

    private State<BaseClientState, BaseClientData> testingConnectionFailed(final ConnectionFailure event,
            final BaseClientData data) {
        logger.info("{} failed: <{}>", stateName(), event.getFailure());
        cleanupResourcesForConnection();
        data.getSessionSenders().forEach(sender ->
                sender.first().tell(getStatusToReport(event.getFailure(), sender.second()), getSelf()));
        return stop();
    }

    private FSM.State<BaseClientState, BaseClientData> connectionTimedOut(final BaseClientData data) {
        data.getSessionSenders().forEach(sender -> {
            final DittoRuntimeException error = ConnectionFailedException.newBuilder(connectionId())
                    .dittoHeaders(sender.second())
                    .build();
            sender.first().tell(new Status.Failure(error), getSelf());
        });
        cleanupResourcesForConnection();
        cleanupFurtherResourcesOnConnectionTimeout(stateName());

        final String timeoutMessage = "Connection timed out at " + Instant.now() + " while " + stateName() + ".";

        if (ConnectivityStatus.OPEN.equals(data.getDesiredConnectionStatus())) {
            if (reconnectTimeoutStrategy.canReconnect()) {
                if (stateData().getSshTunnelState().isEnabled()) {
                    logger.info("Connection requires SSH tunnel, start tunnel.");
                    tunnelActor.tell(SshTunnelActor.TunnelControl.START_TUNNEL, getSender());
                } else {
                    try {
                        reconnect();
                    } catch (final ConnectionFailedException e) {
                        return goToConnecting(reconnectTimeoutStrategy.getNextTimeout())
                                .using(data.setConnectionStatus(ConnectivityStatus.MISCONFIGURED)
                                        .setConnectionStatusDetails(
                                                ConnectionFailure.determineFailureDescription(Instant.now(), e, null))
                                        .resetSession());
                    }
                }
                return goToConnecting(reconnectTimeoutStrategy.getNextTimeout())
                        .using(data.resetSession()
                                .setConnectionStatus(ConnectivityStatus.FAILED)
                                .setConnectionStatusDetails(timeoutMessage + " Will try to reconnect."));
            } else {
                connectionLogger.failure(
                        "Connection timed out. Reached maximum tries and thus will no longer try to reconnect.");
                logger.info(
                        "Connection <{}> - connection timed out - " +
                                "reached maximum retries for reconnecting and thus will no longer try to reconnect.",
                        connectionId());

                return goTo(INITIALIZED)
                        .using(data.resetSession() // don't set the state, preserve the old one (e.g. MISCONFIGURED)
                                .setConnectionStatusDetails(
                                        data.getConnectionStatusDetails().orElse(timeoutMessage) // Preserve old status details
                                                 + " Reached maximum retries and thus will not try to reconnect any longer.")
                        );
            }
        }

        connectionLogger.failure("Connection timed out.");
        return goTo(INITIALIZED)
                .using(data.resetSession()
                        .setConnectionStatus(ConnectivityStatus.FAILED)
                        .setConnectionStatusDetails(timeoutMessage)
                );
    }

    private State<BaseClientState, BaseClientData> tunnelStarted(final SshTunnelActor.TunnelStarted tunnelStarted,
            final BaseClientData data) {
        logger.info("SSH tunnel established. Connecting via tunnel at localhost: {}", tunnelStarted.getLocalPort());
        final SshTunnelState established = data.getSshTunnelState().established(tunnelStarted.getLocalPort());
        getSelf().tell(Control.CONNECT_AFTER_TUNNEL_ESTABLISHED, getSelf());
        return stay().using(data.setSshTunnelState(established));
    }

    private State<BaseClientState, BaseClientData> connectAfterTunnelStarted(final Control control,
            final BaseClientData data) {

        if (data.getSessionSenders().isEmpty()) {
            logger.info("Reconnecting after ssh tunnel was established.");
            try {
                reconnect();
                return stay();
            } catch (final ConnectionFailedException e) {
                return goToConnecting(reconnectTimeoutStrategy.getNextTimeout())
                        .using(data.setConnectionStatus(ConnectivityStatus.MISCONFIGURED)
                                .setConnectionStatusDetails(
                                        ConnectionFailure.determineFailureDescription(Instant.now(), e, null))
                                .resetSession());
            }
        } else {
            logger.info("Connecting initially after tunnel was established.");
            final ActorRef sender = data.getSessionSenders().get(0).first();
            final DittoHeaders dittoHeaders = data.getSessionSenders().get(0).second();
            return doOpenConnection(data, sender, dittoHeaders);
        }
    }

    private State<BaseClientState, BaseClientData> testConnectionAfterTunnelStarted(final Control control,
            final BaseClientData data) {
        logger.info("Testing connection after tunnel was established.");

        data.getSessionSenders().forEach(p -> {
            final ActorRef sender = p.first();
            final DittoHeaders dittoHeaders = p.second();
            final TestConnection testConnection = TestConnection.of(data.getConnection(), dittoHeaders);
            getSelf().tell(testConnection, sender);
        });

        return stay().using(data);
    }

    private State<BaseClientState, BaseClientData> tunnelClosed(final SshTunnelActor.TunnelClosed tunnelClosed,
            final BaseClientData data) {
        logger.info("SSH tunnel closed: {}", tunnelClosed.getMessage());
        final var failure =
                ConnectionFailure.userRelated(null, tunnelClosed.getError(), tunnelClosed.getMessage());
        getSelf().tell(failure, getSelf());
        final SshTunnelState closedState = data.getSshTunnelState().failed(tunnelClosed.getError());
        return stay().using(data.setSshTunnelState(closedState));
    }

    protected final SshTunnelState getSshTunnelState() {
        return stateData().getSshTunnelState();
    }

    private State<BaseClientState, BaseClientData> openConnectionInConnectingState(final OpenConnection openConnection,
            final BaseClientData data) {

        final ActorRef origin = getSender();
        if (!getSelf().equals(origin) && !getContext().getSystem().deadLetters().equals(origin)) {
            // add this sender to list of actors to respond to once connection succeeds.
            return stay().using(data.addSessionSender(origin, openConnection.getDittoHeaders()));
        } else {
            return stay();
        }
    }

    /**
     * Handle the event ClientConnected in state CONNECTING.
     * By default, allocate resources, and then start publisher and consumer actors.
     */
    protected State<BaseClientState, BaseClientData> clientConnectedInConnectingState(
            final ClientConnected clientConnected,
            final BaseClientData data) {

        return ifEventUpToDate(clientConnected, () -> {
            allocateResourcesOnConnection(clientConnected);
            Patterns.pipe(startPublisherAndConsumerActors(clientConnected), getContext().getDispatcher())
                    .to(getSelf());
            return stay().using(data);
        });
    }

    /**
     * Start publisher and consumer actors.
     * <p>
     * NOT thread-safe! Only invoke as a part of message handling.
     *
     * @return Future that completes with the result of starting publisher and consumer actors.
     */
    protected CompletionStage<InitializationResult> startPublisherAndConsumerActors(
            @Nullable final ClientConnected clientConnected) {

        logger.info("Starting publisher and consumers.");

        // All these method calls are NOT thread-safe. Do NOT inline.
        final CompletionStage<Status.Status> publisherReady = startPublisherActor();
        final CompletionStage<Status.Status> consumersReady = startConsumerActors(clientConnected);

        return publisherReady
                .thenCompose(unused -> consumersReady)
                .thenCompose(unused -> subscribeAndDeclareAcknowledgementLabels(dryRun))
                .thenApply(unused -> InitializationResult.success())
                .exceptionally(InitializationResult::failed);
    }

    private State<BaseClientState, BaseClientData> handleInitializationResult(
            final InitializationResult initializationResult, final BaseClientData data) {

        if (initializationResult.isSuccess()) {
            connectionLogger.success("Connection successful.");
            data.getSessionSenders().forEach(origin -> origin.first().tell(new Status.Success(CONNECTED), getSelf()));
            return goTo(CONNECTED).using(data.resetSession()
                    .setConnectionStatus(ConnectivityStatus.OPEN)
                    .setConnectionStatusDetails("Connected at " + Instant.now()));
        } else {
            getSelf().tell(initializationResult.getFailure(), ActorRef.noSender());
            return stay();
        }
    }

    /**
     * Subclasses should start their publisher actor in the implementation of this method and report success or
     * failure in the returned {@link CompletionStage}. {@code BaseClientActor} calls this method when the client is
     * connected.
     * <p>
     * NOT thread-safe! Only invoke as a part of message handling.
     *
     * @return a completion stage that completes either successfully when the publisher actor was started
     * successfully or exceptionally when the publisher actor could not be started successfully
     */
    protected abstract CompletionStage<Status.Status> startPublisherActor();

    /**
     * Subclasses should start their consumer actors in the implementation of this method and report success or
     * failure in the returned {@link CompletionStage}.
     * <p>
     * NOT thread-safe if it starts any actors! Only invoke as a part of message handling.
     *
     * @param clientConnected message indicating that the client has successfully been connected to the external system,
     * or null if consumer actors are to be started before the client becomes connected.
     * @return a completion stage that completes either successfully when all consumers were started
     * successfully or exceptionally when starting a consumer actor failed
     */
    protected CompletionStage<Status.Status> startConsumerActors(@Nullable final ClientConnected clientConnected) {
        return CompletableFuture.completedFuture(new Status.Success(Done.getInstance()));
    }

    private State<BaseClientState, BaseClientData> clientDisconnected(final ClientDisconnected event,
            final BaseClientData data) {

        return ifEventUpToDate(event, () -> {
            connectionLogger.success("Disconnected successfully.");

            cleanupResourcesForConnection();
            tellTunnelActor(SshTunnelActor.TunnelControl.STOP_TUNNEL);
            data.getSessionSenders()
                    .forEach(sender -> sender.first().tell(new Status.Success(DISCONNECTED), getSelf()));

            final BaseClientData nextStateData = data.resetSession()
                    .setConnectionStatus(ConnectivityStatus.CLOSED)
                    .setConnectionStatusDetails("Disconnected at " + Instant.now());

            if (event.shutdownAfterDisconnected()) {
                return stop(Normal(), nextStateData);
            } else {
                return goTo(DISCONNECTED).using(nextStateData);
            }
        });
    }

    private void tellTunnelActor(final SshTunnelActor.TunnelControl control) {
        if (tunnelActor != null) {
            tunnelActor.tell(control, getSelf());
        } else {
            logger.debug("Tunnel actor not started.");
        }
    }

    private State<BaseClientState, BaseClientData> connectingConnectionFailed(final ConnectionFailure event,
            final BaseClientData data) {

        return ifEventUpToDate(event, () -> {
            logger.info("{} failed: <{}>", stateName(), event.getFailure());

            cleanupResourcesForConnection();
            data.getSessionSenders().forEach(sender ->
                    sender.first().tell(getStatusToReport(event.getFailure(), sender.second()), getSelf()));

            return backoffAfterFailure(event, data);
        });
    }

    private State<BaseClientState, BaseClientData> connectedConnectionFailed(final ConnectionFailure event,
            final BaseClientData data) {

        return ifEventUpToDate(event, () -> {

            // do not bother to disconnect gracefully - the other end of the connection is probably dead
            cleanupResourcesForConnection();
            cleanupFurtherResourcesOnConnectionTimeout(stateName());

            return backoffAfterFailure(event, data);
        });
    }

    /**
     * Attempt to reconnect after a failure. Ensure resources were cleaned up before calling it.
     * Enter state CONNECTING without actually attempting reconnection.
     * Actual reconnection happens after the state times out.
     *
     * @param event the failure event
     * @param data the current client data
     */
    private State<BaseClientState, BaseClientData> backoffAfterFailure(final ConnectionFailure event,
            final BaseClientData data) {

        dittoProtocolSub.removeSubscriber(getSelf());
        if (ConnectivityStatus.OPEN.equals(data.getDesiredConnectionStatus())) {
            if (reconnectTimeoutStrategy.canReconnect()) {
                if (data.getConnectionStatus().isFailure()) {
                    connectionLogger.failure("Connection failed due to: {0}. Reconnect was already triggered.",
                            event.getFailureDescription());
                    logger.info("Connection failed: {}. Reconnect was already triggered.", event);
                    return stay().using(data.resetSession()
                            .setConnectionStatus(connectivityStatusResolver.resolve(event))
                            .setConnectionStatusDetails(event.getFailureDescription()));
                } else {
                    final Duration nextBackoff = reconnectTimeoutStrategy.getNextBackoff();
                    final var errorMessage =
                            String.format("Connection failed due to: {0}. Will reconnect after %s.", nextBackoff);
                    connectionLogger.failure(errorMessage, event.getFailureDescription());
                    logger.info("Connection failed: {}. Reconnect after {}.", event, nextBackoff);
                    return goToConnecting(nextBackoff).using(data.resetSession()
                            .setConnectionStatus(connectivityStatusResolver.resolve(event))
                            .setConnectionStatusDetails(event.getFailureDescription()));
                }
            } else {
                connectionLogger.failure(
                        "Connection failed due to: {0}. Reached maximum tries and thus will no longer try to reconnect.",
                        event.getFailureDescription());
                logger.info(
                        "Connection <{}> - backoff after failure - " +
                                "reached maximum retries for reconnecting and thus will no longer try to reconnect.",
                        connectionId());

                // stay in INITIALIZED state until re-opened manually
                return goTo(INITIALIZED)
                        .using(data.resetSession()
                                .setConnectionStatus(connectivityStatusResolver.resolve(event))
                                .setConnectionStatusDetails(event.getFailureDescription()
                                        + " Reached maximum retries after backing off after failure and thus will " +
                                        "not try to reconnect any longer.")
                        );
            }
        }

        connectionLogger.failure("Connection failed due to: {0}.", event.getFailureDescription());
        return goTo(INITIALIZED)
                .using(data.resetSession()
                        .setConnectionStatus(connectivityStatusResolver.resolve(event))
                        .setConnectionStatusDetails(event.getFailureDescription())
                );
    }

    private State<BaseClientState, BaseClientData> ifEventUpToDate(final Object event,
            final Supplier<State<BaseClientState, BaseClientData>> thenExecute) {

        final BaseClientState state = stateName();
        final ActorRef sender = getSender();
        if (isEventUpToDate(event, state, sender)) {
            return thenExecute.get();
        } else {
            logger.warning("Received stale event <{}> at state <{}>", event, state);
            return stay();
        }
    }

    private FSM.State<BaseClientState, BaseClientData> retrieveConnectionStatus(final RetrieveConnectionStatus command,
            final BaseClientData data) {

        final ActorRef sender = getSender();
        logger.withCorrelationId(command)
                .debug("Received RetrieveConnectionStatus for connection <{}> message from <{}>." +
                                " Forwarding to consumers and publishers.", command.getEntityId(),
                        sender);

        final int numberOfProducers = connection.getTargets().isEmpty() ? 0 : 1;
        final int numberOfConsumers = connection.getSources()
                .stream()
                .mapToInt(source -> source.getConsumerCount() * source.getAddresses().size())
                .sum();
        final int expectedNumberOfChildren = numberOfProducers + numberOfConsumers;
        final List<ActorRef> childrenToAsk = StreamSupport.stream(getContext().getChildren().spliterator(), false)
                .filter(child -> !NO_ADDRESS_REPORTING_CHILD_NAMES.contains(child.path().name()))
                .collect(Collectors.toList());
        final ConnectivityStatus clientConnectionStatus = data.getConnectionStatus();
        if (childrenToAsk.size() != expectedNumberOfChildren && clientConnectionStatus.isFailure()) {
            logger.withCorrelationId(command)
                    .info("Responding with static 'CLOSED' ResourceStatus for all sources and targets," +
                            "because some children could not be started, due to a failure in the client actor.");
            connection.getSources().stream()
                    .map(Source::getAddresses)
                    .flatMap(Collection::stream)
                    .map(sourceAddress -> ConnectivityModelFactory.newSourceStatus(getInstanceIdentifier(),
                            ConnectivityStatus.CLOSED,
                            sourceAddress, "Closed because of failure in client"))
                    .forEach(resourceStatus -> sender.tell(resourceStatus, ActorRef.noSender()));
            connection.getTargets().stream()
                    .map(Target::getAddress)
                    .map(targetAddress -> ConnectivityModelFactory.newTargetStatus(getInstanceIdentifier(),
                            ConnectivityStatus.CLOSED,
                            targetAddress, "Closed because of failure in client"))
                    .forEach(resourceStatus -> sender.tell(resourceStatus, ActorRef.noSender()));
        } else {
            childrenToAsk.forEach(child -> {
                logger.withCorrelationId(command)
                        .debug("Forwarding RetrieveAddressStatus to child <{}>.", child.path());
                child.tell(RetrieveAddressStatus.getInstance(), sender);
            });
        }

        final ResourceStatus clientStatus =
                ConnectivityModelFactory.newClientStatus(getInstanceIdentifier(),
                        clientConnectionStatus,
                        "[" + stateName().name() + "] " + data.getConnectionStatusDetails().orElse(""),
                        getInConnectionStatusSince());
        sender.tell(clientStatus, getSelf());

        return stay();
    }

    private static String getInstanceIdentifier() {
        return InstanceIdentifierSupplier.getInstance().get();
    }

    private FSM.State<BaseClientState, BaseClientData> retrieveConnectionMetrics(
            final RetrieveConnectionMetrics command) {

        logger.withCorrelationId(command)
                .debug("Received RetrieveConnectionMetrics message for connection <{}>. Gathering metrics.",
                        command.getEntityId());
        final var dittoHeaders = command.getDittoHeaders();

        final var sourceMetrics = connectionCounterRegistry.aggregateSourceMetrics(connectionId());
        final var targetMetrics = connectionCounterRegistry.aggregateTargetMetrics(connectionId());

        final var connectionMetrics =
                connectionCounterRegistry.aggregateConnectionMetrics(sourceMetrics, targetMetrics);

        final var retrieveConnectionMetricsResponse =
                RetrieveConnectionMetricsResponse.getBuilder(connectionId(), dittoHeaders)
                        .connectionMetrics(connectionMetrics)
                        .sourceMetrics(sourceMetrics)
                        .targetMetrics(targetMetrics)
                        .build();

        getSender().tell(retrieveConnectionMetricsResponse, getSelf());
        return stay();
    }

    private FSM.State<BaseClientState, BaseClientData> resetConnectionMetrics(final ResetConnectionMetrics command,
            final BaseClientData data) {

        logger.withCorrelationId(command)
                .debug("Received ResetConnectionMetrics message for connection <{}>. Resetting metrics.",
                        command.getEntityId());
        connectionCounterRegistry.resetForConnection(data.getConnection());

        return stay();
    }

    private FSM.State<BaseClientState, BaseClientData> enableConnectionLogs(final EnableConnectionLogs command) {
        final var connectionId = command.getEntityId();
        logger.withCorrelationId(command)
                .debug("Received EnableConnectionLogs message for connection <{}>. Enabling logs.", connectionId);

        connectionLoggerRegistry.unmuteForConnection(connectionId);

        return stay();
    }

    private FSM.State<BaseClientState, BaseClientData> checkLoggingActive(final CheckConnectionLogsActive command) {
        final var connectionId = command.getEntityId();
        logger.withCorrelationId(command)
                .debug("Received checkLoggingActive message for connection <{}>." +
                        " Checking if logging for connection is expired.", connectionId);

        if (connectionLoggerRegistry.isLoggingExpired(connectionId, command.getTimestamp())) {
            connectionLoggerRegistry.muteForConnection(connectionId);
            getSender().tell(LoggingExpired.of(connectionId), ActorRef.noSender());
        }

        return stay();
    }

    private FSM.State<BaseClientState, BaseClientData> retrieveConnectionLogs(final RetrieveConnectionLogs command) {
        logger.withCorrelationId(command)
                .debug("Received RetrieveConnectionLogs message for connection <{}>. Gathering metrics.",
                        command.getEntityId());

        final ConnectionLoggerRegistry.ConnectionLogs connectionLogs =
                connectionLoggerRegistry.aggregateLogs(connectionId());

        getSender().tell(RetrieveConnectionLogsResponse.of(connectionId(), connectionLogs.getLogs(),
                        connectionLogs.getEnabledSince(), connectionLogs.getEnabledUntil(), command.getDittoHeaders()),
                getSelf());

        return stay();
    }

    private FSM.State<BaseClientState, BaseClientData> resetConnectionLogs(final ResetConnectionLogs command,
            final BaseClientData data) {

        logger.debug("Received ResetConnectionLogs message, resetting logs.");

        connectionLoggerRegistry.resetForConnection(data.getConnection());

        connectionLoggerRegistry.forConnection(data.getConnectionId())
                .success(InfoProviderFactory.forSignal(command), "Successfully reset the logs.");

        return stay();
    }

    private ConnectionFailedException newConnectionFailedException(final DittoHeaders dittoHeaders) {
        return ConnectionFailedException
                .newBuilder(connection.getId())
                .dittoHeaders(dittoHeaders)
                .description("Could not establish a connection on '" +
                        connection.getHostname() + ":" + connection.getPort() + "'. Make sure the " +
                        "endpoint is reachable and that no firewall prevents the connection.")
                .build();
    }

    private DittoRuntimeException unhandledExceptionForSignalInState(final Object signal,
            final BaseClientState state) {
        final DittoHeaders headers = signal instanceof WithDittoHeaders
                ? ((WithDittoHeaders) signal).getDittoHeaders()
                : DittoHeaders.empty();
        switch (state) {
            case CONNECTING:
            case DISCONNECTING:
                return ConnectionSignalIllegalException.newBuilder(connectionId())
                        .operationName(state.name().toLowerCase())
                        .timeout(connectionContext.getConnectivityConfig().getClientConfig().getConnectingMinTimeout())
                        .dittoHeaders(headers)
                        .build();
            default:
                final String signalType = signal instanceof Signal
                        ? ((Signal<?>) signal).getType()
                        : "unknown"; // no need to disclose Java class of signal to clients
                return ConnectionSignalIllegalException.newBuilder(connectionId())
                        .illegalSignalForState(signalType, state.name().toLowerCase())
                        .dittoHeaders(headers)
                        .build();
        }
    }

    protected boolean canConnectViaSocket(final Connection connection) {
        final var tunnelState = stateData().getSshTunnelState();
        if (tunnelState.isEnabled()) {
            final var uri = connection.getSshTunnel().map(SshTunnel::getUri).map(URI::create).orElseThrow();
            final String sshHost = uri.getHost();
            final int sshPort = uri.getPort();
            final int localTunnelPort = tunnelState.getLocalPort();
            logger.info("Check connection to {}:{} and {}:{}.", sshHost, sshPort, "localhost", localTunnelPort);
            return checkHostAndPortForAvailability(sshHost, sshPort)
                    && checkHostAndPortForAvailability("localhost", localTunnelPort);
        } else {
            return checkHostAndPortForAvailability(connection.getHostname(), connection.getPort());
        }
    }

    private boolean checkHostAndPortForAvailability(final String host, final int port) {
        try (final Socket socket = new Socket()) {
            socket.connect(new InetSocketAddress(host, port), SOCKET_CHECK_TIMEOUT_MS);
            return true;
        } catch (final IOException | IllegalArgumentException ex) {
            connectionLogger.failure("Socket could not be opened for {0}:{1,number,#} due to {2}", host, port,
                    ex.getMessage());

            logger.warning("Socket could not be opened for <{}:{}> due to {}: {}", host, port,
                    ex.getClass().getCanonicalName(), ex.getMessage());
        }
        return false;
    }

    private FSM.State<BaseClientState, BaseClientData> handleSignal(final Signal<?> signal,
            final BaseClientData data) {
        if (stateName() == CONNECTED) {
            outboundDispatchingActor.tell(signal, getSender());
        } else {
            logger.withCorrelationId(signal)
                    .debug("Client state <{}> is not CONNECTED; dropping <{}>", stateName(), signal);
        }
        return stay();
    }

    private FSM.State<BaseClientState, BaseClientData> handleInboundSignal(final InboundSignal inboundSignal,
            final BaseClientData data) {
        // dispatch signal to other client actors according to entity ID
        final Signal<?> signal = inboundSignal.getSignal();
        if (signal instanceof WithSubscriptionId<?>) {
            dispatchSearchCommand((WithSubscriptionId<?>) signal);
        } else {
            final ActorRef recipient = tryExtractEntityId(signal)
                    .flatMap(clientActorRefs::lookup)
                    .orElseThrow();
            if (getSelf().equals(recipient)) {
                outboundDispatchingActor.tell(inboundSignal, getSender());
            } else {
                recipient.tell(inboundSignal, getSender());
            }
        }
        return stay();
    }

    private static Optional<EntityId> tryExtractEntityId(Signal<?> signal) {
        if (signal instanceof WithEntityId) {
            final var withEntityId = (WithEntityId) signal;
            return Optional.of(withEntityId.getEntityId());
        } else {
            return Optional.empty();
        }
    }

    private void dispatchSearchCommand(final WithSubscriptionId<?> searchCommand) {
        final String subscriptionId = searchCommand.getSubscriptionId();
        if (subscriptionId.length() > subscriptionIdPrefixLength) {
            final var prefix = subscriptionId.substring(0, subscriptionIdPrefixLength);
            final Optional<Integer> index = parseHexString(prefix);
            if (index.isPresent()) {
                final ActorRef receiver = clientActorRefs.get(index.get()).orElseThrow();
                if (getSelf().equals(receiver)) {
                    forwardThingSearchCommand(searchCommand, stateData());
                } else {
                    // sender is overwritten at the client actor responsible for the subscription ID prefix.
                    receiver.tell(searchCommand, ActorRef.noSender());
                }
                return;
            }
        }
        // command is invalid or outdated, dropping.
        logger.withCorrelationId(searchCommand)
                .info("Dropping search command with invalid subscription ID: <{}>", searchCommand);
        connectionLogger.failure(InfoProviderFactory.forSignal(searchCommand),
                "Dropping search command with invalid subscription ID: " +
                        searchCommand.getSubscriptionId());
    }

    private Instant getInConnectionStatusSince() {
        return stateData().getInConnectionStatusSince();
    }

    private CompletionStage<Status.Status> testMessageMappingProcessor() {
        try {
            return tryToConfigureMessageMappingProcessor();
        } catch (final DittoRuntimeException dre) {
            final String logMessage = MessageFormat.format(
                    "Got DittoRuntimeException during initialization of MessageMappingProcessor: {0} {1} - desc: {2}",
                    dre.getClass().getSimpleName(), dre.getMessage(), dre.getDescription().orElse(""));
            connectionLogger.failure(logMessage);
            logger.withCorrelationId(dre).info(logMessage);
            return CompletableFuture.completedFuture(new Status.Failure(dre));
        }
    }

    private CompletionStage<Status.Status> tryToConfigureMessageMappingProcessor() {
        final ActorSystem actorSystem = getContext().getSystem();

        // this one throws DittoRuntimeExceptions when the mapper could not be configured
        InboundMappingProcessor.of(connectionContext, actorSystem, protocolAdapter, logger);
        OutboundMappingProcessor.of(connectionContext, actorSystem, protocolAdapter, logger);
        return CompletableFuture.completedFuture(new Status.Success("mapping"));
    }

    private Pair<ActorRef, ActorRef> startOutboundActors(final ConnectionContext connectionContext,
            final ProtocolAdapter protocolAdapter) {
        final OutboundMappingSettings settings;
        final OutboundMappingProcessor outboundMappingProcessor;
        try {
            // this one throws DittoRuntimeExceptions when the mapper could not be configured
            settings = OutboundMappingSettings.of(connectionContext, getContext().getSystem(), proxyActorSelection,
                    protocolAdapter, logger);
            outboundMappingProcessor = OutboundMappingProcessor.of(settings);
        } catch (final DittoRuntimeException dre) {
            connectionLogger.failure("Failed to start message mapping processor due to: {0}.", dre.getMessage());
            logger.info("Got DittoRuntimeException during initialization of MessageMappingProcessor: {} {} - desc: {}",
                    dre.getClass().getSimpleName(), dre.getMessage(), dre.getDescription().orElse(""));
            throw dre;
        }

        final Connection connectionContextConnection = connectionContext.getConnection();
        final int processorPoolSize = connectionContextConnection.getProcessorPoolSize();
        logger.debug("Starting mapping processor actors with pool size of <{}>.", processorPoolSize);
        final Props outboundMappingProcessorActorProps =
<<<<<<< HEAD
                OutboundMappingProcessorActor.props(getSelf(), outboundMappingProcessor, connectionContextConnection,
=======
                OutboundMappingProcessorActor.props(getSelf(), outboundMappingProcessor, theConnection,
>>>>>>> 399a7d11
                        processorPoolSize);

        final ActorRef processorActor =
                getContext().actorOf(outboundMappingProcessorActorProps, OutboundMappingProcessorActor.ACTOR_NAME);

        final Props outboundDispatchingProcessorActorProps = OutboundDispatchingActor.props(settings, processorActor);
        final ActorRef dispatchingActor =
                getContext().actorOf(outboundDispatchingProcessorActorProps, OutboundDispatchingActor.ACTOR_NAME);

        return Pair.create(dispatchingActor, processorActor);
    }

    /**
     * Gets the {@link InboundDispatchingSink} responsible for signal de-multiplexing and acknowledgement
     * aggregation.
     *
     * @return the ref to the started {@link InboundDispatchingSink}
     * @throws DittoRuntimeException when mapping processor could not get started.
     */
    private Sink<Object, NotUsed> getInboundDispatchingSink(final Connection connection,
            final ProtocolAdapter protocolAdapter,
            final ActorRef outboundMappingProcessorActor) {

        return InboundDispatchingSink.createSink(connection, protocolAdapter.headerTranslator(), proxyActorSelection,
                connectionActor, outboundMappingProcessorActor, getSelf(), getContext(),
                getContext().system().settings().config());
    }

    /**
     * Gets the {@link InboundMappingSink} responsible for payload transformation/mapping.
     *
     * @param connectionContext the connection.
     * @param protocolAdapter the protocol adapter.
     * @param inboundDispatchingSink the sink to hand mapping outcomes to.
     * @return the Sink.
     * @throws DittoRuntimeException when mapping processor could not get started.
     */
    private Sink<Object, NotUsed> getInboundMappingSink(final ConnectionContext connectionContext,
            final ProtocolAdapter protocolAdapter,
            final Sink<Object, NotUsed> inboundDispatchingSink) {

        final InboundMappingProcessor inboundMappingProcessor;
        try {
            // this one throws DittoRuntimeExceptions when the mapper could not be configured
            inboundMappingProcessor =
                    InboundMappingProcessor.of(connectionContext, getContext().getSystem(), protocolAdapter, logger);
        } catch (final DittoRuntimeException dre) {
            connectionLogger.failure("Failed to start message mapping processor due to: {0}.", dre.getMessage());
            logger.info("Got DittoRuntimeException during initialization of MessageMappingProcessor: {} {} - desc: {}",
                    dre.getClass().getSimpleName(), dre.getMessage(), dre.getDescription().orElse(""));
            throw dre;
        }

        final int processorPoolSize = connectionContext.getConnection().getProcessorPoolSize();
        logger.debug("Starting inbound mapping processor actors with pool size of <{}>.", processorPoolSize);

        final var dittoScoped = DefaultScopedConfig.dittoScoped(getContext().getSystem().settings().config());
        final var connectivityConfig = DittoConnectivityConfig.of(dittoScoped);
        final var mappingConfig = connectivityConfig.getMappingConfig();
        final MessageDispatcher messageMappingProcessorDispatcher =
                getContext().system().dispatchers().lookup(MESSAGE_MAPPING_PROCESSOR_DISPATCHER);
        final Sink<Object, NotUsed> sink = InboundMappingSink.createSink(inboundMappingProcessor,
                connectionContext.getConnection().getId(),
                processorPoolSize,
                inboundDispatchingSink,
                mappingConfig,
                getThrottlingConfig().orElse(null),
                messageMappingProcessorDispatcher);
        return MergeHub.of(Object.class)
                .map(Object.class::cast)
                .to(sink)
                .run(materializer);
    }

    protected Optional<ThrottlingConfig> getThrottlingConfig() {
        return Optional.empty();
    }

    /**
     * Start the subscription manager. Requires MessageMappingProcessorActor to be started to work.
     * Creates an actor materializer.
     *
     * @return reference of the subscription manager.
     */
    private ActorRef startSubscriptionManager(final ActorSelection proxyActor, final ClientConfig clientConfig) {
        final ActorRef pubSubMediator = DistributedPubSub.get(getContext().getSystem()).mediator();
        final var mat = Materializer.createMaterializer(this::getContext);
        final var props = SubscriptionManager.props(clientConfig.getSubscriptionManagerTimeout(), pubSubMediator,
                proxyActor, mat);
        return getContext().actorOf(props, SubscriptionManager.ACTOR_NAME);
    }

    private FSM.State<BaseClientState, BaseClientData> forwardThingSearchCommand(final ThingSearchCommand<?> command,
            final BaseClientData data) {
        // Tell subscriptionManager to send search events to messageMappingProcessorActor.
        // See javadoc of
        //   ConnectionPersistentActor#forwardThingSearchCommandToClientActors(ThingSearchCommand)
        // for the message path of the search protocol.
        if (stateName() == CONNECTED) {
            subscriptionManager.tell(command, outboundDispatchingActor);
        } else {
            logger.withCorrelationId(command)
                    .debug("Client state <{}> is not CONNECTED; dropping <{}>", stateName(), command);
        }
        return stay();
    }

    protected boolean isDryRun() {
        return dryRun;
    }

    private String nextChildActorName(final String prefix) {
        return prefix + ++childActorCount;
    }

    private BaseClientData setSession(final BaseClientData data, @Nullable final ActorRef sender,
            final DittoHeaders headers) {

        if (!Objects.equals(sender, getSelf()) && !Objects.equals(sender, getContext().system().deadLetters())) {
            return data.resetSession().addSessionSender(sender, headers);
        } else {
            return data.resetSession();
        }
    }

    private void cancelStateTimeout() {
        cancelTimer(DITTO_STATE_TIMEOUT_TIMER);
    }

    private void scheduleStateTimeout(final Duration duration) {
        startSingleTimer(DITTO_STATE_TIMEOUT_TIMER, StateTimeout(), duration);
    }

    /**
     * Add meaningful message to status for reporting.
     *
     * @param status status to report.
     * @return status with meaningful message.
     */
    private Status.Status getStatusToReport(final Status.Status status, final DittoHeaders dittoHeaders) {
        final Status.Status answerToPublish;
        if (status instanceof Status.Failure) {
            final var failure = (Status.Failure) status;
            if (!(failure.cause() instanceof DittoRuntimeException)) {
                final DittoRuntimeException error = ConnectionFailedException.newBuilder(connectionId())
                        .description(describeEventualCause(failure.cause()))
                        .dittoHeaders(dittoHeaders)
                        .cause(failure.cause())
                        .build();
                answerToPublish = new Status.Failure(error);
            } else {
                answerToPublish = status;
            }
        } else {
            answerToPublish = status;
        }
        return answerToPublish;
    }

    private ActorSelection getLocalActorOfSamePath(@Nullable final ActorRef exampleActor) {
        final ActorRef actorRef = Optional.ofNullable(exampleActor).orElse(getContext().getSystem().deadLetters());
        return getContext().getSystem().actorSelection(actorRef.path().toStringWithoutAddress());
    }

    private static String describeEventualCause(@Nullable final Throwable throwable) {
        if (null == throwable) {
            return "Unknown cause.";
        }
        final var cause = throwable.getCause();
        if (cause == null || cause.equals(throwable)) {
            final String message =
                    throwable.getMessage() != null
                            ? throwable.getMessage()
                            // if message is null, provide at least the exception class name
                            : throwable.getClass().getName();
            return "Cause: " + message;
        } else {
            return describeEventualCause(cause);
        }
    }

    private SupervisorStrategy createSupervisorStrategy(final ActorRef self) {
        return new OneForOneStrategy(
                DeciderBuilder
                        .match(DittoRuntimeException.class, error -> {
                            logger.warning("Received unhandled DittoRuntimeException <{}>. " +
                                    "Telling outbound mapping processor about it.", error);
                            outboundDispatchingActor.tell(error, ActorRef.noSender());
                            return (SupervisorStrategy.Directive) SupervisorStrategy.resume();
                        })
                        .matchAny(error -> {
                            self.tell(ConnectionFailure.of(getSender(), error, "exception in child"), self);
                            if (getSender().equals(tunnelActor)) {
                                logger.debug("Restarting tunnel actor after failure: {}", error.getMessage());
                                return (SupervisorStrategy.Directive) SupervisorStrategy.restart();
                            } else {
                                return (SupervisorStrategy.Directive) SupervisorStrategy.stop();
                            }
                        }).build()
        );
    }

    /**
     * Subscribe for signals. NOT thread-safe due to querying actor state.
     *
     * @param isDryRun whether this is a dry run
     * @return a future that completes when subscription and ack label declaration succeed and fails when either fails.
     */
    private CompletionStage<Void> subscribeAndDeclareAcknowledgementLabels(final boolean isDryRun) {
        if (isDryRun) {
            // no point writing to the distributed data in a dry run - this actor will stop right away
            return CompletableFuture.completedFuture(null);
        } else {
            final String group = getPubsubGroup();
            final CompletionStage<Void> subscribe = subscribeToStreamingTypes(group);
            final CompletionStage<Void> declare =
                    dittoProtocolSub.declareAcknowledgementLabels(getDeclaredAcks(), getSelf(), group);
            return declare.thenCompose(unused -> subscribe);
        }
    }

    private CompletionStage<Void> subscribeToStreamingTypes(final String pubSubGroup) {
        final Set<StreamingType> streamingTypes = getUniqueStreamingTypes();
        if (streamingTypes.isEmpty()) {
            return CompletableFuture.completedFuture(null);
        }
        return dittoProtocolSub.subscribe(streamingTypes, getTargetAuthSubjects(), getSelf(), pubSubGroup);
    }

    private Set<AcknowledgementLabel> getDeclaredAcks() {
        return ConnectionValidator.getAcknowledgementLabelsToDeclare(connection).collect(Collectors.toSet());
    }

    private String getPubsubGroup() {
        return connectionId().toString();
    }

    private Set<String> getTargetAuthSubjects() {
        return connection.getTargets()
                .stream()
                .map(Target::getAuthorizationContext)
                .map(AuthorizationContext::getAuthorizationSubjectIds)
                .flatMap(List::stream)
                .collect(Collectors.toSet());
    }

    private Set<StreamingType> getUniqueStreamingTypes() {
        return connection.getTargets().stream()
                .flatMap(target -> target.getTopics().stream()
                        .map(FilteredTopic::getTopic)
                        .map(BaseClientActor::toStreamingTypes))
                .filter(Optional::isPresent)
                .map(Optional::get)
                .collect(Collectors.toSet());
    }

    private static Optional<StreamingType> toStreamingTypes(final Topic topic) {
        switch (topic) {
            case POLICY_ANNOUNCEMENTS:
                return Optional.of(StreamingType.POLICY_ANNOUNCEMENTS);
            case LIVE_EVENTS:
                return Optional.of(StreamingType.LIVE_EVENTS);
            case LIVE_COMMANDS:
                return Optional.of(StreamingType.LIVE_COMMANDS);
            case LIVE_MESSAGES:
                return Optional.of(StreamingType.MESSAGES);
            case TWIN_EVENTS:
                return Optional.of(StreamingType.EVENTS);
            default:
                return Optional.empty();
        }
    }

    private static Duration randomize(final Duration base) {
        return base.plus(Duration.ofMillis((long) (base.toMillis() * Math.random())));
    }

    private static Optional<Integer> parseHexString(final String hexString) {
        try {
            return Optional.of(Integer.parseUnsignedInt(hexString, 16));
        } catch (final NumberFormatException e) {
            return Optional.empty();
        }
    }

    private static void pipeConnectionContextToSelfAndRegisterForChanges(
            final ConnectionContextProvider connectionContextProvider,
            final Connection connection, final DittoHeaders dittoHeaders,
            final ActorRef self, final ExecutionContext executionContext) {

        final CompletionStage<Object> messageToSelfFuture =
                connectionContextProvider.getConnectionContext(connection, dittoHeaders)
                        .thenCompose(context ->
                                connectionContextProvider.registerForConnectivityConfigChanges(context, self)
                                        .<Object>thenApply(aVoid -> context)
                        )
                        .exceptionally(throwable -> {
                            if (throwable instanceof RuntimeException) {
                                return throwable;
                            } else {
                                return new RuntimeException(throwable);
                            }
                        });

        Patterns.pipe(messageToSelfFuture, executionContext).to(self);
    }

    /**
     * Reconnect timeout strategy that provides increasing timeouts for reconnecting the client.
     * On timeout, increase the next timeout so that backoff happens when connecting to a drop-all firewall.
     * On failure, increase backoff-wait so that backoff happens when connecting to a broken broker.
     * Timeout and backoff are incremented individually in case the remote end refuse or drop packets at random.
     * Each failure causes a timeout. As a result, failures increment both timeout and backoff. The counter
     * {@code currentTries} is only incremented on timeout so that it is not incremented twice on failure.
     */
    public interface ReconnectTimeoutStrategy {

        boolean canReconnect();

        void reset();

        Duration getNextTimeout();

        Duration getNextBackoff();

    }

    /**
     * Implements {@code timeout = minTimeout * 2^x} until max timeout is reached.
     */
    static final class DuplicationReconnectTimeoutStrategy implements ReconnectTimeoutStrategy {

        private final Duration minTimeout;
        private final Duration maxTimeout;
        private final Duration minBackoff;
        private final Duration maxBackoff;
        private final int maxTries;
        private Duration currentTimeout;
        private Duration nextBackoff;
        private int currentTries;

        @Nullable
        private Instant lastTimeoutIncrease = null;

        DuplicationReconnectTimeoutStrategy(final Duration minTimeout,
                final Duration maxTimeout,
                final int maxTries,
                final Duration minBackoff,
                final Duration maxBackoff) {

            this.maxTimeout = checkArgument(maxTimeout, isPositiveOrZero(), () -> "maxTimeout must be positive");
            this.maxBackoff = checkArgument(maxBackoff, isPositiveOrZero(), () -> "maxBackoff must be positive");
            this.minTimeout = checkArgument(minTimeout, isPositiveOrZero().and(isLowerThanOrEqual(maxTimeout)),
                    () -> "minTimeout must be positive and lower than or equal to maxTimeout");
            this.minBackoff = checkArgument(minBackoff, isPositiveOrZero().and(isLowerThanOrEqual(maxBackoff)),
                    () -> "minBackoff must be positive and lower than or equal to maxTimeout");
            this.maxTries = checkArgument(maxTries, arg -> arg > 0, () -> "maxTries must be positive");
            reset();
        }

        private static DuplicationReconnectTimeoutStrategy fromConfig(final ClientConfig clientConfig) {
            return new DuplicationReconnectTimeoutStrategy(clientConfig.getConnectingMinTimeout(),
                    clientConfig.getConnectingMaxTimeout(), clientConfig.getConnectingMaxTries(),
                    clientConfig.getMinBackoff(), clientConfig.getMaxBackoff());
        }

        @Override
        public boolean canReconnect() {
            return currentTries < maxTries;
        }

        @Override
        public void reset() {
            currentTimeout = minTimeout;
            nextBackoff = minBackoff;
            currentTries = 0;
        }

        @Override
        public Duration getNextTimeout() {
            increaseTimeoutAfterRecovery();
            return currentTimeout;
        }

        @Override
        public Duration getNextBackoff() {
            // no need to perform recovery here because timeout always happens after a backoff
            final Duration result = nextBackoff;
            nextBackoff = minDuration(maxBackoff, nextBackoff.multipliedBy(2L));
            return result;
        }

        private void increaseTimeoutAfterRecovery() {
            final var now = Instant.now();
            performRecovery(now);
            currentTimeout = minDuration(maxTimeout, currentTimeout.multipliedBy(2L));
            ++currentTries;
        }

        /*
         * Some form of recovery (reduction of backoff, timeout and retry counter) is necessary so that
         * connections that experience short downtime once every couple days do not fail permanently
         * after some time.
         */
        private void performRecovery(final Instant now) {
            // no point to perform linear recovery if this is the first timeout increase
            if (lastTimeoutIncrease != null) {
                final Duration durationSinceLastTimeout = Duration.between(lastTimeoutIncrease, now);
                final Duration resetThreshold = maxTimeout.plus(maxBackoff).multipliedBy(2L);
                if (isLonger(durationSinceLastTimeout, resetThreshold)) {
                    reset();
                }
            }
            lastTimeoutIncrease = now;
        }

        private static Duration minDuration(final Duration d1, final Duration d2) {
            return isLonger(d1, d2) ? d2 : d1;
        }

        private static boolean isLonger(final Duration d1, final Duration d2) {
            return d2.minus(d1).isNegative();
        }

        private static Predicate<Duration> isLowerThanOrEqual(final Duration otherDuration) {
            return arg -> {
                final Duration minus = arg.minus(otherDuration);
                return minus.isNegative() || minus.isZero();
            };
        }

        private static Predicate<Duration> isPositiveOrZero() {
            return arg -> !arg.isNegative();
        }

    }

    /**
     * Wrapper for a mapped {@link OutboundSignal} that should be forwarded to the publisher actor.
     */
    static final class PublishMappedMessage {

        private final OutboundSignal.MultiMapped outboundSignal;

        PublishMappedMessage(final OutboundSignal.MultiMapped outboundSignal) {
            this.outboundSignal = outboundSignal;
        }

        OutboundSignal.MultiMapped getOutboundSignal() {
            return outboundSignal;
        }

        @Override
        public String toString() {
            return getClass().getSimpleName() + " [" +
                    "outboundSignal=" + outboundSignal +
                    "]";
        }

    }

    /**
     * Signals successful or failed result of client actor initialization.
     */
    public static final class InitializationResult {

        @Nullable private final ConnectionFailure failure;

        public static InitializationResult success() {
            return new InitializationResult(null);
        }

        public static InitializationResult failed(@Nullable final Throwable throwable) {
            return new InitializationResult(ConnectionFailure.of(null, throwable,
                    "Exception during client actor initialization."));
        }

        private InitializationResult(@Nullable final ConnectionFailure failure) {
            this.failure = failure;
        }

        @Nullable
        public ConnectionFailure getFailure() {
            return failure;
        }

        public boolean isSuccess() {
            return failure == null;
        }

        @Override
        public String toString() {
            return isSuccess() ? "Success" : failure.toString();
        }

    }

    private enum Control {
        INIT_COMPLETE,
        REFRESH_CLIENT_ACTOR_REFS,
        CONNECT_AFTER_TUNNEL_ESTABLISHED
    }

    /**
     * Message sent to {@link InboundMappingSink} instructing it to replace the current {@link InboundMappingProcessor}.
     */
    static final class ReplaceInboundMappingProcessor {

        private final InboundMappingProcessor inboundMappingProcessor;

        private ReplaceInboundMappingProcessor(final InboundMappingProcessor inboundMappingProcessor) {
            this.inboundMappingProcessor = inboundMappingProcessor;
        }

        InboundMappingProcessor getInboundMappingProcessor() {
            return inboundMappingProcessor;
        }

    }

    /**
     * Message sent to {@link OutboundMappingProcessorActor} instructing it to replace the current
     * {@link OutboundMappingProcessor}.
     */
    static final class ReplaceOutboundMappingProcessor {

        private final OutboundMappingProcessor outboundMappingProcessor;

        private ReplaceOutboundMappingProcessor(
                final OutboundMappingProcessor outboundMappingProcessor) {
            this.outboundMappingProcessor = outboundMappingProcessor;
        }

        OutboundMappingProcessor getOutboundMappingProcessor() {
            return outboundMappingProcessor;
        }

    }

    private static final Object SEND_DISCONNECT_ANNOUNCEMENT = new Object();

    private static final class Disconnect {

        @Nullable
        private final ActorRef sender;
        private final boolean shutdownAfterDisconnect;

        private Disconnect(@Nullable final ActorRef sender, final boolean shutdownAfterDisconnect) {
            this.sender = sender;
            this.shutdownAfterDisconnect = shutdownAfterDisconnect;
        }

        @Nullable
        private ActorRef getSender() {
            return sender;
        }

        private boolean shutdownAfterDisconnect() {
            return shutdownAfterDisconnect;
        }
    }

    private static final class CloseConnectionAndShutdown {

        private static final CloseConnectionAndShutdown INSTANCE = new CloseConnectionAndShutdown();

        private CloseConnectionAndShutdown() {
            // no-op
        }
    }

}<|MERGE_RESOLUTION|>--- conflicted
+++ resolved
@@ -1718,11 +1718,7 @@
         final int processorPoolSize = connectionContextConnection.getProcessorPoolSize();
         logger.debug("Starting mapping processor actors with pool size of <{}>.", processorPoolSize);
         final Props outboundMappingProcessorActorProps =
-<<<<<<< HEAD
                 OutboundMappingProcessorActor.props(getSelf(), outboundMappingProcessor, connectionContextConnection,
-=======
-                OutboundMappingProcessorActor.props(getSelf(), outboundMappingProcessor, theConnection,
->>>>>>> 399a7d11
                         processorPoolSize);
 
         final ActorRef processorActor =
