--- conflicted
+++ resolved
@@ -106,26 +106,14 @@
     }
 
     /**
-<<<<<<< HEAD
-=======
-     * TODO: use configurable 'mongoconfig' that can get the pool size etc via configurable parameters
-     * <p>
->>>>>>> 14195806
      * Initializes the persistence with a passed in {@code config} containing the {@code uri}.
      *
      * @param config Config containing mongoDB settings including the URI.
      */
-<<<<<<< HEAD
     public static MongoClientWrapper newInstance(final Config config) {
         final int maxPoolSize = MongoConfig.getPoolMaxSize(config);
         final int maxPoolWaitQueueSize = MongoConfig.getPoolMaxWaitQueueSize(config);
         final Duration maxPoolWaitTime = MongoConfig.getPoolMaxWaitTime(config);
-=======
-    public static MongoClientWrapper newInstance(final Config config,
-            final int maxPoolSize,
-            final int maxPoolWaitQueueSize,
-            final long maxPoolWaitTimeSecs) {
->>>>>>> 14195806
         final String uri = MongoConfig.getMongoUri(config);
         final ConnectionString connectionString = new ConnectionString(uri);
         final String database = connectionString.getDatabase();
@@ -148,11 +136,7 @@
     private static MongoClientSettings buildClientSettings(final MongoClientSettings.Builder builder,
             final int maxPoolSize,
             final int maxPoolWaitQueueSize,
-<<<<<<< HEAD
             final Duration maxPoolWaitTime) {
-=======
-            final long maxPoolWaitTimeSecs) {
->>>>>>> 14195806
 
         builder.connectionPoolSettings(
                 ConnectionPoolSettings.builder().maxSize(maxPoolSize).maxWaitQueueSize(maxPoolWaitQueueSize)
