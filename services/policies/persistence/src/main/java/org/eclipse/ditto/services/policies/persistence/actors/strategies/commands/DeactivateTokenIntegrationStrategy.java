/*
 * Copyright (c) 2020 Contributors to the Eclipse Foundation
 *
 * See the NOTICE file(s) distributed with this work for additional
 * information regarding copyright ownership.
 *
 * This program and the accompanying materials are made available under the
 * terms of the Eclipse Public License 2.0 which is available at
 * http://www.eclipse.org/legal/epl-2.0
 *
 * SPDX-License-Identifier: EPL-2.0
 */
package org.eclipse.ditto.services.policies.persistence.actors.strategies.commands;

import static org.eclipse.ditto.model.base.common.ConditionChecker.checkNotNull;

import java.util.Optional;

import javax.annotation.Nullable;

import org.eclipse.ditto.model.base.entity.metadata.Metadata;
import org.eclipse.ditto.model.base.exceptions.DittoRuntimeException;
import org.eclipse.ditto.model.base.headers.DittoHeaders;
import org.eclipse.ditto.model.base.headers.entitytag.EntityTag;
import org.eclipse.ditto.model.policies.Label;
import org.eclipse.ditto.model.policies.Policy;
import org.eclipse.ditto.model.policies.PolicyEntry;
import org.eclipse.ditto.model.policies.PolicyId;
import org.eclipse.ditto.model.policies.SubjectId;
import org.eclipse.ditto.services.policies.common.config.PolicyConfig;
import org.eclipse.ditto.services.utils.persistentactors.results.Result;
import org.eclipse.ditto.services.utils.persistentactors.results.ResultFactory;
import org.eclipse.ditto.signals.commands.policies.actions.DeactivateTokenIntegration;
import org.eclipse.ditto.signals.commands.policies.actions.DeactivateTokenIntegrationResponse;
<<<<<<< HEAD
import org.eclipse.ditto.signals.commands.policies.exceptions.PolicyActionFailedException;
import org.eclipse.ditto.signals.commands.policies.exceptions.PolicyEntryNotAccessibleException;
import org.eclipse.ditto.signals.events.policies.PolicyActionEvent;
=======
import org.eclipse.ditto.signals.events.policies.PolicyEvent;
>>>>>>> 9167eac9
import org.eclipse.ditto.signals.events.policies.SubjectDeleted;

import akka.actor.ActorSystem;

/**
 * This strategy handles the {@link DeactivateTokenIntegration} command.
 */
final class DeactivateTokenIntegrationStrategy
        extends AbstractPolicyActionCommandStrategy<DeactivateTokenIntegration> {

    DeactivateTokenIntegrationStrategy(final PolicyConfig policyConfig, final ActorSystem system) {
        super(DeactivateTokenIntegration.class, policyConfig, system);
    }

    @Override
    protected Result<PolicyActionEvent<?>> doApply(final Context<PolicyId> context,
            @Nullable final Policy policy,
            final long nextRevision,
            final DeactivateTokenIntegration command,
            @Nullable final Metadata metadata) {

        final Policy nonNullPolicy = checkNotNull(policy, "policy");
        final PolicyId policyId = context.getState();
        final Label label = command.getLabel();
        final DittoHeaders dittoHeaders = command.getDittoHeaders();

        final Optional<PolicyEntry> optionalEntry = nonNullPolicy.getEntryFor(label)
                .filter(entry -> containsAuthenticatedSubject(entry, dittoHeaders.getAuthorizationContext()));
        if (optionalEntry.isPresent()) {
            final SubjectId subjectId;
            final PolicyEntry policyEntry = optionalEntry.get();
            try {
                subjectId = subjectIdFromActionResolver.resolveSubjectId(policyEntry, command);
            } catch (final DittoRuntimeException e) {
                return ResultFactory.newErrorResult(e, command);
            }
            final DeactivateTokenIntegration adjustedCommand =
                    DeactivateTokenIntegration.of(command.getEntityId(), command.getLabel(), subjectId, dittoHeaders);

<<<<<<< HEAD
            final Optional<Subject> subject = policyEntry.getSubjects().getSubject(subjectId);
            if (subject.filter(s -> s.getExpiry().isEmpty()).isPresent()) {
                // It is forbidden to deactivate a permanent subject.
                final DittoRuntimeException error =
                        PolicyActionFailedException.newBuilderForDeactivatingPermanentSubjects()
                                .dittoHeaders(dittoHeaders)
                                .build();
                return ResultFactory.newErrorResult(error, command);
            } else {
                // Expiring subjects are not considered for validation. The result is always valid.
                final SubjectDeleted event =
                        SubjectDeleted.of(policyId, label, subjectId, nextRevision, getEventTimestamp(),
                                dittoHeaders);
                final DeactivateTokenIntegrationResponse rawResponse =
                        DeactivateTokenIntegrationResponse.of(policyId, label, subjectId, dittoHeaders);
                return ResultFactory.newMutationResult(adjustedCommand, event, rawResponse);
            }
=======
            final PolicyEvent<?> event =
                    SubjectDeleted.of(policyId, label, subjectId, nextRevision, getEventTimestamp(),
                            dittoHeaders);
            final DeactivateTokenIntegrationResponse rawResponse =
                    DeactivateTokenIntegrationResponse.of(policyId, label, dittoHeaders);
            return ResultFactory.newMutationResult(adjustedCommand, event, rawResponse);
>>>>>>> 9167eac9
        } else {
            return ResultFactory.newErrorResult(getExceptionForNoEntryWithThingReadPermission(dittoHeaders), command);
        }
    }

    @Override
    public Optional<EntityTag> previousEntityTag(final DeactivateTokenIntegration command,
            @Nullable final Policy previousEntity) {
        // activated subjects do not support entity tag
        return Optional.empty();
    }

    @Override
    public Optional<EntityTag> nextEntityTag(final DeactivateTokenIntegration command,
            @Nullable final Policy newEntity) {
        // activated subjects do not support entity tag
        return Optional.empty();
    }
}<|MERGE_RESOLUTION|>--- conflicted
+++ resolved
@@ -32,13 +32,7 @@
 import org.eclipse.ditto.services.utils.persistentactors.results.ResultFactory;
 import org.eclipse.ditto.signals.commands.policies.actions.DeactivateTokenIntegration;
 import org.eclipse.ditto.signals.commands.policies.actions.DeactivateTokenIntegrationResponse;
-<<<<<<< HEAD
-import org.eclipse.ditto.signals.commands.policies.exceptions.PolicyActionFailedException;
-import org.eclipse.ditto.signals.commands.policies.exceptions.PolicyEntryNotAccessibleException;
 import org.eclipse.ditto.signals.events.policies.PolicyActionEvent;
-=======
-import org.eclipse.ditto.signals.events.policies.PolicyEvent;
->>>>>>> 9167eac9
 import org.eclipse.ditto.signals.events.policies.SubjectDeleted;
 
 import akka.actor.ActorSystem;
@@ -78,34 +72,14 @@
             final DeactivateTokenIntegration adjustedCommand =
                     DeactivateTokenIntegration.of(command.getEntityId(), command.getLabel(), subjectId, dittoHeaders);
 
-<<<<<<< HEAD
-            final Optional<Subject> subject = policyEntry.getSubjects().getSubject(subjectId);
-            if (subject.filter(s -> s.getExpiry().isEmpty()).isPresent()) {
-                // It is forbidden to deactivate a permanent subject.
-                final DittoRuntimeException error =
-                        PolicyActionFailedException.newBuilderForDeactivatingPermanentSubjects()
-                                .dittoHeaders(dittoHeaders)
-                                .build();
-                return ResultFactory.newErrorResult(error, command);
-            } else {
-                // Expiring subjects are not considered for validation. The result is always valid.
-                final SubjectDeleted event =
-                        SubjectDeleted.of(policyId, label, subjectId, nextRevision, getEventTimestamp(),
-                                dittoHeaders);
-                final DeactivateTokenIntegrationResponse rawResponse =
-                        DeactivateTokenIntegrationResponse.of(policyId, label, subjectId, dittoHeaders);
-                return ResultFactory.newMutationResult(adjustedCommand, event, rawResponse);
-            }
-=======
-            final PolicyEvent<?> event =
+            final SubjectDeleted event =
                     SubjectDeleted.of(policyId, label, subjectId, nextRevision, getEventTimestamp(),
                             dittoHeaders);
             final DeactivateTokenIntegrationResponse rawResponse =
                     DeactivateTokenIntegrationResponse.of(policyId, label, dittoHeaders);
             return ResultFactory.newMutationResult(adjustedCommand, event, rawResponse);
->>>>>>> 9167eac9
         } else {
-            return ResultFactory.newErrorResult(getExceptionForNoEntryWithThingReadPermission(dittoHeaders), command);
+            return ResultFactory.newErrorResult(getNotApplicableException(dittoHeaders), command);
         }
     }
 
