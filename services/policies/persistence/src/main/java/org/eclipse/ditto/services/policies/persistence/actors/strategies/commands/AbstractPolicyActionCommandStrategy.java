--- conflicted
+++ resolved
@@ -77,18 +77,15 @@
                 });
     }
 
-<<<<<<< HEAD
     /**
      * Get the exception for when a policy action command is not applicable to the designated policy entry.
      * For now there is 1 not-applicable exception defined here.
      * New policy action command strategies may override this method to provide their own exceptions.
      *
+     * @param dittoHeaders headers of the exception.
      * @return the exception for when a policy action command is not applicable.
      */
-    PolicyActionFailedException getNotApplicableException() {
-=======
-    PolicyActionFailedException getExceptionForNoEntryWithThingReadPermission(final DittoHeaders dittoHeaders) {
->>>>>>> 9167eac9
+    PolicyActionFailedException getNotApplicableException(final DittoHeaders dittoHeaders) {
         return PolicyActionFailedException.newBuilderForActivateTokenIntegration()
                 .status(HttpStatusCode.NOT_FOUND)
                 .description("No policy entry found containing one of the authorized subjects and with any READ " +
