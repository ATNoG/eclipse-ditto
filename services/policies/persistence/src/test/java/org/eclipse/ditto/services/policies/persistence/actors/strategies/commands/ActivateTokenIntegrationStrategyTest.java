/*
 * Copyright (c) 2020 Contributors to the Eclipse Foundation
 *
 * See the NOTICE file(s) distributed with this work for additional
 * information regarding copyright ownership.
 *
 * This program and the accompanying materials are made available under the
 * terms of the Eclipse Public License 2.0 which is available at
 * http://www.eclipse.org/legal/epl-2.0
 *
 * SPDX-License-Identifier: EPL-2.0
 */
package org.eclipse.ditto.services.policies.persistence.actors.strategies.commands;

import static org.eclipse.ditto.services.policies.persistence.TestConstants.Policy.LABEL;
import static org.mutabilitydetector.unittesting.MutabilityAssert.assertInstancesOf;
import static org.mutabilitydetector.unittesting.MutabilityMatchers.areImmutable;

import java.time.Duration;
import java.time.Instant;

import org.eclipse.ditto.model.base.headers.DittoHeaders;
import org.eclipse.ditto.model.placeholders.UnresolvedPlaceholderException;
import org.eclipse.ditto.model.policies.Label;
import org.eclipse.ditto.model.policies.Policy;
import org.eclipse.ditto.model.policies.PolicyId;
import org.eclipse.ditto.model.policies.ResourceKey;
import org.eclipse.ditto.model.policies.SubjectId;
import org.eclipse.ditto.model.policies.SubjectIdInvalidException;
import org.eclipse.ditto.model.policies.SubjectIssuer;
import org.eclipse.ditto.services.models.policies.Permission;
import org.eclipse.ditto.services.policies.common.config.DefaultPolicyConfig;
import org.eclipse.ditto.services.policies.persistence.TestConstants;
import org.eclipse.ditto.services.utils.persistentactors.commands.CommandStrategy;
import org.eclipse.ditto.signals.commands.policies.actions.ActivateTokenIntegration;
import org.eclipse.ditto.signals.commands.policies.actions.ActivateTokenIntegrationResponse;
import org.eclipse.ditto.signals.events.policies.SubjectCreated;
import org.junit.Before;
import org.junit.Test;

import com.typesafe.config.ConfigFactory;

import akka.actor.ActorSystem;

/**
 * Unit test for {@link ActivateTokenIntegrationStrategy}.
 */
public final class ActivateTokenIntegrationStrategyTest extends AbstractPolicyCommandStrategyTest {

    private ActivateTokenIntegrationStrategy underTest;

    @Before
    public void setUp() {
        underTest = new ActivateTokenIntegrationStrategy(
                DefaultPolicyConfig.of(ConfigFactory.load("policy-test")),
                ActorSystem.create("test"));
    }

    @Test
    public void assertImmutability() {
        assertInstancesOf(ActivateTokenIntegrationStrategy.class, areImmutable());
    }

    @Test
    public void activateTokenIntegration() {
        final CommandStrategy.Context<PolicyId> context = getDefaultContext();
        final Instant expiry = Instant.now().plus(Duration.ofDays(1L));
        final SubjectId subjectId =
                SubjectId.newInstance(SubjectIssuer.INTEGRATION, "{{policy-entry:label}}:this-is-me");
        final SubjectId expectedSubjectId = SubjectId.newInstance(SubjectIssuer.INTEGRATION, LABEL + ":this-is-me");
        final DittoHeaders dittoHeaders = buildActivateTokenIntegrationHeaders();
        final ActivateTokenIntegration command =
                ActivateTokenIntegration.of(context.getState(), LABEL, subjectId, expiry, dittoHeaders);
        assertModificationResult(underTest, TestConstants.Policy.POLICY, command,
                SubjectCreated.class,
                ActivateTokenIntegrationResponse.of(context.getState(), LABEL, expectedSubjectId, dittoHeaders));
    }

    @Test
    public void activateInvalidTokenIntegration() {
        final CommandStrategy.Context<PolicyId> context = getDefaultContext();
        final Instant expiry = Instant.now().plus(Duration.ofDays(1L));
        final SubjectId subjectId = SubjectId.newInstance("{{policy-entry:label}}");
        final DittoHeaders dittoHeaders = buildActivateTokenIntegrationHeaders();
        final ActivateTokenIntegration
                command = ActivateTokenIntegration.of(context.getState(), LABEL, subjectId, expiry, dittoHeaders);
        assertErrorResult(underTest, TestConstants.Policy.POLICY, command,
                SubjectIdInvalidException.newBuilder(LABEL).build());
    }

    @Test
    public void activateUnresolvableTokenIntegration() {
        final CommandStrategy.Context<PolicyId> context = getDefaultContext();
        final Instant expiry = Instant.now().plus(Duration.ofDays(1L));
        final SubjectId subjectId = SubjectId.newInstance(SubjectIssuer.INTEGRATION, "{{fn:delete()}}");
        final DittoHeaders dittoHeaders = buildActivateTokenIntegrationHeaders();
        final ActivateTokenIntegration
                command = ActivateTokenIntegration.of(context.getState(), LABEL, subjectId, expiry, dittoHeaders);
        assertErrorResult(underTest, TestConstants.Policy.POLICY, command,
                UnresolvedPlaceholderException.newBuilder("integration:{{fn:delete()}}").build());
    }

    @Test
    public void activateTokenIntegrationWithUnsupportedPlaceholder() {
        final CommandStrategy.Context<PolicyId> context = getDefaultContext();
        final Instant expiry = Instant.now().plus(Duration.ofDays(1L));
        final SubjectId subjectId = SubjectId.newInstance("{{request:subjectId}}");
        final DittoHeaders dittoHeaders = buildActivateTokenIntegrationHeaders();
        final ActivateTokenIntegration
                command = ActivateTokenIntegration.of(context.getState(), LABEL, subjectId, expiry, dittoHeaders);
        assertErrorResult(underTest, TestConstants.Policy.POLICY, command,
                UnresolvedPlaceholderException.newBuilder("{{request:subjectId}}").build());
    }

    @Test
    public void rejectEntryWithoutAuthContextContainingPolicyEntrySubject() {
        final CommandStrategy.Context<PolicyId> context = getDefaultContext();
        final Instant expiry = Instant.now().plus(Duration.ofDays(1L));
        final SubjectId subjectId = SubjectId.newInstance("integration:this-is-me");
        final DittoHeaders dittoHeaders = DittoHeaders.empty();
        final ActivateTokenIntegration command =
                ActivateTokenIntegration.of(context.getState(), LABEL, subjectId, expiry, dittoHeaders);
        assertErrorResult(underTest, TestConstants.Policy.POLICY, command,
                underTest.getExceptionForNoEntryWithThingReadPermission(dittoHeaders));
    }

    @Test
    public void rejectEntryWithoutThingReadPermission() {
        final CommandStrategy.Context<PolicyId> context = getDefaultContext();
        final Label label = Label.of("empty-entry");
        final Instant expiry = Instant.now().plus(Duration.ofDays(1L));
        final SubjectId subjectId = SubjectId.newInstance("integration:this-is-me");
        final DittoHeaders dittoHeaders = buildActivateTokenIntegrationHeaders();
        final ActivateTokenIntegration command =
                ActivateTokenIntegration.of(context.getState(), label, subjectId, expiry, dittoHeaders);
        final Policy policy = TestConstants.Policy.POLICY.toBuilder()
                .forLabel(label)
                .setSubject(TestConstants.Policy.SUPPORT_SUBJECT)
                .setGrantedPermissions(ResourceKey.newInstance("policy:/"), Permission.READ)
                .build();
<<<<<<< HEAD
        assertErrorResult(underTest, policy, command, underTest.getNotApplicableException());
=======
        assertErrorResult(underTest, policy, command, underTest.getExceptionForNoEntryWithThingReadPermission(
                dittoHeaders));
>>>>>>> 9167eac9
    }
}<|MERGE_RESOLUTION|>--- conflicted
+++ resolved
@@ -121,7 +121,7 @@
         final ActivateTokenIntegration command =
                 ActivateTokenIntegration.of(context.getState(), LABEL, subjectId, expiry, dittoHeaders);
         assertErrorResult(underTest, TestConstants.Policy.POLICY, command,
-                underTest.getExceptionForNoEntryWithThingReadPermission(dittoHeaders));
+                underTest.getNotApplicableException(dittoHeaders));
     }
 
     @Test
@@ -138,11 +138,6 @@
                 .setSubject(TestConstants.Policy.SUPPORT_SUBJECT)
                 .setGrantedPermissions(ResourceKey.newInstance("policy:/"), Permission.READ)
                 .build();
-<<<<<<< HEAD
-        assertErrorResult(underTest, policy, command, underTest.getNotApplicableException());
-=======
-        assertErrorResult(underTest, policy, command, underTest.getExceptionForNoEntryWithThingReadPermission(
-                dittoHeaders));
->>>>>>> 9167eac9
+        assertErrorResult(underTest, policy, command, underTest.getNotApplicableException(dittoHeaders));
     }
 }