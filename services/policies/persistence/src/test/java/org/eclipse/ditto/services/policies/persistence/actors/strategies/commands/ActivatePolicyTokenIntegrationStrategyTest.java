--- conflicted
+++ resolved
@@ -132,11 +132,7 @@
         final ActivatePolicyTokenIntegration command =
                 ActivatePolicyTokenIntegration.of(context.getState(), subjectId, expiry, List.of(), dittoHeaders);
         assertErrorResult(underTest, TestConstants.Policy.POLICY, command,
-<<<<<<< HEAD
-                underTest.getNotApplicableException());
-=======
-                underTest.getExceptionForNoEntryWithThingReadPermission(dittoHeaders));
->>>>>>> 9167eac9
+                underTest.getNotApplicableException(dittoHeaders));
     }
 
     @Test
@@ -150,10 +146,7 @@
                 ActivatePolicyTokenIntegration.of(context.getState(), subjectId, expiry, List.of(nonexistentLabel),
                         dittoHeaders);
         assertErrorResult(underTest, TestConstants.Policy.POLICY, command,
-<<<<<<< HEAD
-                underTest.getNotApplicableException());
-=======
-                underTest.getExceptionForNoEntryWithThingReadPermission(dittoHeaders));
+                underTest.getNotApplicableException(dittoHeaders));
     }
 
     @Test
@@ -164,9 +157,8 @@
         final DittoHeaders dittoHeaders = DittoHeaders.empty();
         final ActivatePolicyTokenIntegration command =
                 ActivatePolicyTokenIntegration.of(context.getState(), subjectId, expiry, List.of(LABEL), dittoHeaders);
-        assertErrorResult(underTest,  TestConstants.Policy.POLICY, command, underTest.getExceptionForNoEntryWithThingReadPermission(
-                dittoHeaders));
->>>>>>> 9167eac9
+        assertErrorResult(underTest, TestConstants.Policy.POLICY, command,
+                underTest.getNotApplicableException(dittoHeaders));
     }
 
     @Test
@@ -183,11 +175,6 @@
                 .setSubject(TestConstants.Policy.SUPPORT_SUBJECT)
                 .setGrantedPermissions(ResourceKey.newInstance("policy:/"), Permission.READ)
                 .build();
-<<<<<<< HEAD
-        assertErrorResult(underTest, policy, command, underTest.getNotApplicableException());
-=======
-        assertErrorResult(underTest, policy, command, underTest.getExceptionForNoEntryWithThingReadPermission(
-                dittoHeaders));
->>>>>>> 9167eac9
+        assertErrorResult(underTest, policy, command, underTest.getNotApplicableException(dittoHeaders));
     }
 }