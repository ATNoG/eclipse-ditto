--- conflicted
+++ resolved
@@ -2,12 +2,6 @@
   mapping-strategy.implementation = "org.eclipse.ditto.services.models.policies.PoliciesMappingStrategies"
   cluster-downing.role = "policies"
 
-<<<<<<< HEAD
-  persistence.operations.delay-after-persistence-actor-shutdown = 5s
-  persistence.operations.delay-after-persistence-actor-shutdown = ${?DELAY_AFTER_PERSISTENCE_ACTOR_SHUTDOWN}
-
-  policies {
-=======
   mongodb {
     options {
       ssl = false
@@ -15,7 +9,9 @@
       w = 1
     }
   }
->>>>>>> 7a639d8a
+
+  persistence.operations.delay-after-persistence-actor-shutdown = 5s
+  persistence.operations.delay-after-persistence-actor-shutdown = ${?DELAY_AFTER_PERSISTENCE_ACTOR_SHUTDOWN}
 
   policies {
     tags {
