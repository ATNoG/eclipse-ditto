<?xml version="1.0" encoding="UTF-8"?>
<!--
  ~ Copyright (c) 2017 Contributors to the Eclipse Foundation
  ~
  ~ See the NOTICE file(s) distributed with this work for additional
  ~ information regarding copyright ownership.
  ~
  ~ This program and the accompanying materials are made available under the
  ~ terms of the Eclipse Public License 2.0 which is available at
  ~ http://www.eclipse.org/legal/epl-2.0
  ~
  ~ SPDX-License-Identifier: EPL-2.0
  -->
<project xmlns="http://maven.apache.org/POM/4.0.0" xmlns:xsi="http://www.w3.org/2001/XMLSchema-instance"
         xsi:schemaLocation="http://maven.apache.org/POM/4.0.0 http://maven.apache.org/xsd/maven-4.0.0.xsd">
    <modelVersion>4.0.0</modelVersion>

    <parent>
        <groupId>org.eclipse.ditto</groupId>
        <artifactId>ditto-services-models</artifactId>
        <version>${revision}</version>
    </parent>

    <artifactId>ditto-services-models-connectivity</artifactId>
    <name>Eclipse Ditto :: Services :: Models :: Connectivity</name>

    <dependencies>
        <!-- ### Compile ### -->
        <dependency>
            <groupId>org.eclipse.ditto</groupId>
            <artifactId>ditto-services-models-placeholders</artifactId>
        </dependency>

        <dependency>
            <groupId>org.eclipse.ditto</groupId>
            <artifactId>ditto-signals-commands-messages</artifactId>
        </dependency>
        <dependency>
            <groupId>org.eclipse.ditto</groupId>
            <artifactId>ditto-signals-commands-devops</artifactId>
        </dependency>
        <dependency>
            <groupId>org.eclipse.ditto</groupId>
            <artifactId>ditto-services-models-things</artifactId>
        </dependency>
        <dependency>
            <groupId>org.eclipse.ditto</groupId>
            <artifactId>ditto-services-models-policies</artifactId>
        </dependency>
        <dependency>
            <groupId>org.eclipse.ditto</groupId>
            <artifactId>ditto-services-utils-cluster</artifactId>
        </dependency>

        <dependency>
            <groupId>org.eclipse.ditto</groupId>
            <artifactId>ditto-signals-commands-connectivity</artifactId>
        </dependency>
        <dependency>
            <groupId>org.eclipse.ditto</groupId>
            <artifactId>ditto-signals-events-connectivity</artifactId>
        </dependency>
        <dependency>
            <groupId>org.eclipse.ditto</groupId>
<<<<<<< HEAD
            <artifactId>ditto-protocol-adapter</artifactId>
=======
            <artifactId>ditto-signals-announcements-policies</artifactId>
>>>>>>> 76403498
        </dependency>
    </dependencies>

    <build>
        <plugins>
            <plugin>
                <groupId>org.apache.maven.plugins</groupId>
                <artifactId>maven-jar-plugin</artifactId>
                <executions>
                    <execution>
                        <goals>
                            <goal>test-jar</goal>
                        </goals>
                        <configuration>
                            <includes>
                                <include>org/eclipse/ditto/services/models/connectivity/**</include>
                            </includes>
                        </configuration>
                    </execution>
                </executions>
            </plugin>
            <plugin>
                <groupId>org.apache.felix</groupId>
                <artifactId>maven-bundle-plugin</artifactId>
                <extensions>true</extensions>
                <configuration>
                    <instructions>
                        <Import-Package>
                            !org.eclipse.ditto.utils.jsr305.annotations,
                            org.eclipse.ditto.*
                        </Import-Package>
                        <Export-Package>
                            org.eclipse.ditto.services.models.connectivity.*
                        </Export-Package>
                    </instructions>
                </configuration>
            </plugin>
        </plugins>
    </build>
</project><|MERGE_RESOLUTION|>--- conflicted
+++ resolved
@@ -62,11 +62,11 @@
         </dependency>
         <dependency>
             <groupId>org.eclipse.ditto</groupId>
-<<<<<<< HEAD
             <artifactId>ditto-protocol-adapter</artifactId>
-=======
+        </dependency>
+        <dependency>
+            <groupId>org.eclipse.ditto</groupId>
             <artifactId>ditto-signals-announcements-policies</artifactId>
->>>>>>> 76403498
         </dependency>
     </dependencies>
 
