/*
 * Copyright (c) 2017 Contributors to the Eclipse Foundation
 *
 * See the NOTICE file(s) distributed with this work for additional
 * information regarding copyright ownership.
 *
 * This program and the accompanying materials are made available under the
 * terms of the Eclipse Public License 2.0 which is available at
 * http://www.eclipse.org/legal/epl-2.0
 *
 * SPDX-License-Identifier: EPL-2.0
 */
package org.eclipse.ditto.services.concierge.starter.proxy;

import static org.eclipse.ditto.services.models.concierge.ConciergeMessagingConstants.CLUSTER_ROLE;

import java.time.Duration;
import java.util.Arrays;
import java.util.HashSet;
import java.util.Set;
import java.util.concurrent.CompletionStage;
import java.util.function.Function;

import org.eclipse.ditto.json.JsonObject;
import org.eclipse.ditto.model.base.headers.WithDittoHeaders;
import org.eclipse.ditto.model.enforcers.Enforcer;
import org.eclipse.ditto.model.things.Thing;
import org.eclipse.ditto.services.concierge.cache.config.CachesConfig;
import org.eclipse.ditto.services.concierge.cache.update.PolicyCacheUpdateActor;
import org.eclipse.ditto.services.concierge.enforcement.EnforcementProvider;
import org.eclipse.ditto.services.concierge.enforcement.EnforcerActor;
import org.eclipse.ditto.services.concierge.enforcement.LiveSignalEnforcement;
import org.eclipse.ditto.services.concierge.enforcement.PolicyCommandEnforcement;
import org.eclipse.ditto.services.concierge.enforcement.ThingCommandEnforcement;
import org.eclipse.ditto.services.concierge.enforcement.config.EnforcementConfig;
import org.eclipse.ditto.services.concierge.enforcement.placeholders.PlaceholderSubstitution;
import org.eclipse.ditto.services.concierge.enforcement.validators.CommandWithOptionalEntityValidator;
import org.eclipse.ditto.services.concierge.starter.actors.CachedNamespaceInvalidator;
import org.eclipse.ditto.services.concierge.starter.actors.DispatcherActor;
import org.eclipse.ditto.services.concierge.starter.config.ConciergeConfig;
import org.eclipse.ditto.services.models.concierge.ConciergeMessagingConstants;
import org.eclipse.ditto.services.models.concierge.actors.ConciergeEnforcerClusterRouterFactory;
import org.eclipse.ditto.services.models.concierge.actors.ConciergeForwarderActor;
import org.eclipse.ditto.services.models.policies.PoliciesMessagingConstants;
import org.eclipse.ditto.services.models.things.ThingsMessagingConstants;
import org.eclipse.ditto.services.utils.cache.Cache;
import org.eclipse.ditto.services.utils.cache.CacheFactory;
import org.eclipse.ditto.services.utils.cache.EntityId;
import org.eclipse.ditto.services.utils.cache.entry.Entry;
import org.eclipse.ditto.services.utils.cacheloaders.AclEnforcerCacheLoader;
import org.eclipse.ditto.services.utils.cacheloaders.PolicyEnforcerCacheLoader;
import org.eclipse.ditto.services.utils.cacheloaders.ThingEnforcementIdCacheLoader;
import org.eclipse.ditto.services.utils.cluster.ClusterUtil;
import org.eclipse.ditto.services.utils.cluster.config.ClusterConfig;
import org.eclipse.ditto.services.utils.config.InstanceIdentifierSupplier;
import org.eclipse.ditto.services.utils.namespaces.BlockNamespaceBehavior;
import org.eclipse.ditto.services.utils.namespaces.BlockedNamespaces;
import org.eclipse.ditto.services.utils.namespaces.BlockedNamespacesUpdater;
import org.eclipse.ditto.signals.commands.things.ThingCommand;
import org.eclipse.ditto.signals.commands.things.modify.CreateThing;

import com.github.benmanes.caffeine.cache.AsyncCacheLoader;

import akka.actor.ActorContext;
import akka.actor.ActorRef;
import akka.actor.ActorSystem;
import akka.actor.Props;
import akka.cluster.pubsub.DistributedPubSubMediator;

/**
 * Ditto default implementation of{@link AbstractEnforcerActorFactory}.
 */
public final class DefaultEnforcerActorFactory extends AbstractEnforcerActorFactory<ConciergeConfig> {

    /**
     * Default namespace for {@code CreateThing} commands without any namespace.
     */
    private static final String DEFAULT_NAMESPACE = "org.eclipse.ditto";

    private static final String ENFORCER_CACHE_METRIC_NAME_PREFIX = "ditto_authorization_enforcer_cache_";
    private static final String ID_CACHE_METRIC_NAME_PREFIX = "ditto_authorization_id_cache_";

    @Override
    public ActorRef startEnforcerActor(final ActorContext context, final ConciergeConfig conciergeConfig,
            final ActorRef pubSubMediator) {

        final CachesConfig cachesConfig = conciergeConfig.getCachesConfig();
        final Duration askTimeout = cachesConfig.getAskTimeout();
        final ActorSystem actorSystem = context.system();

        final ClusterConfig clusterConfig = conciergeConfig.getClusterConfig();
        final int numberOfShards = clusterConfig.getNumberOfShards();

        final ActorRef policiesShardRegionProxy = startProxy(actorSystem, numberOfShards,
                PoliciesMessagingConstants.SHARD_REGION, PoliciesMessagingConstants.CLUSTER_ROLE);

        final ActorRef thingsShardRegionProxy = startProxy(actorSystem, numberOfShards,
                ThingsMessagingConstants.SHARD_REGION, ThingsMessagingConstants.CLUSTER_ROLE);

        final AsyncCacheLoader<EntityId, Entry<EntityId>> thingEnforcerIdCacheLoader =
                new ThingEnforcementIdCacheLoader(askTimeout, thingsShardRegionProxy);
        final Cache<EntityId, Entry<EntityId>> thingIdCache =
                CacheFactory.createCache(thingEnforcerIdCacheLoader, cachesConfig.getIdCacheConfig(),
                        ID_CACHE_METRIC_NAME_PREFIX + ThingCommand.RESOURCE_TYPE,
                        actorSystem.dispatchers().lookup("thing-id-cache-dispatcher"));

        final AsyncCacheLoader<EntityId, Entry<Enforcer>> policyEnforcerCacheLoader =
                new PolicyEnforcerCacheLoader(askTimeout, policiesShardRegionProxy);
        final Cache<EntityId, Entry<Enforcer>> policyEnforcerCache =
                CacheFactory.createCache(policyEnforcerCacheLoader, cachesConfig.getEnforcerCacheConfig(),
                        ENFORCER_CACHE_METRIC_NAME_PREFIX + "policy",
                        actorSystem.dispatchers().lookup("policy-enforcer-cache-dispatcher"));

        final AsyncCacheLoader<EntityId, Entry<Enforcer>> aclEnforcerCacheLoader =
                new AclEnforcerCacheLoader(askTimeout, thingsShardRegionProxy);
        final Cache<EntityId, Entry<Enforcer>> aclEnforcerCache =
                CacheFactory.createCache(aclEnforcerCacheLoader, cachesConfig.getEnforcerCacheConfig(),
                        ENFORCER_CACHE_METRIC_NAME_PREFIX + "acl",
                        actorSystem.dispatchers().lookup("acl-enforcer-cache-dispatcher"));

        // pre-enforcer
        final BlockedNamespaces blockedNamespaces = BlockedNamespaces.of(actorSystem);
        final Function<WithDittoHeaders, CompletionStage<WithDittoHeaders>> preEnforcer =
                newPreEnforcer(blockedNamespaces, PlaceholderSubstitution.newInstance());

        final Set<EnforcementProvider<?>> enforcementProviders = new HashSet<>();
        enforcementProviders.add(new ThingCommandEnforcement.Provider(thingsShardRegionProxy,
                policiesShardRegionProxy, thingIdCache, policyEnforcerCache, aclEnforcerCache, preEnforcer));
        enforcementProviders.add(new PolicyCommandEnforcement.Provider(policiesShardRegionProxy, policyEnforcerCache));
        enforcementProviders.add(new LiveSignalEnforcement.Provider(thingIdCache, policyEnforcerCache,
                aclEnforcerCache));

        final ActorRef conciergeEnforcerRouter =
                ConciergeEnforcerClusterRouterFactory.createConciergeEnforcerClusterRouter(context, numberOfShards);

        final EnforcementConfig enforcementConfig = conciergeConfig.getEnforcementConfig();

        context.actorOf(DispatcherActor.props(pubSubMediator, conciergeEnforcerRouter,
                enforcementConfig.getBufferSize(), enforcementConfig.getParallelism()), DispatcherActor.ACTOR_NAME);

        final ActorRef conciergeForwarder =
                context.actorOf(ConciergeForwarderActor.props(pubSubMediator, conciergeEnforcerRouter),
                        ConciergeForwarderActor.ACTOR_NAME);
        pubSubMediator.tell(new DistributedPubSubMediator.Put(conciergeForwarder), ActorRef.noSender());

        // start cache updaters
        final String instanceIndex = InstanceIdentifierSupplier.getInstance().get();
        final Props policyCacheUpdateActorProps =
                PolicyCacheUpdateActor.props(policyEnforcerCache, pubSubMediator, instanceIndex);
        context.actorOf(policyCacheUpdateActorProps, PolicyCacheUpdateActor.ACTOR_NAME);

        final Props cachedNamespaceInvalidatorProps =
                CachedNamespaceInvalidator.props(blockedNamespaces,
                        Arrays.asList(thingIdCache, policyEnforcerCache, aclEnforcerCache));
        context.actorOf(cachedNamespaceInvalidatorProps, CachedNamespaceInvalidator.ACTOR_NAME);

        // start cluster singleton that writes to the distributed cache of blocked namespaces
        final Props blockedNamespacesUpdaterProps = BlockedNamespacesUpdater.props(blockedNamespaces, pubSubMediator);
        ClusterUtil.startSingleton(actorSystem, actorSystem, CLUSTER_ROLE,
                ConciergeMessagingConstants.BLOCKED_NAMESPACES_UPDATER_NAME,
                blockedNamespacesUpdaterProps);

<<<<<<< HEAD
        final Duration enforcementAskTimeout = enforcementConfig.getAskTimeout();
        final Executor enforcerExecutor = actorSystem.dispatchers().lookup(ENFORCER_DISPATCHER);
        final Props enforcerProps =
                EnforcerActor.props(pubSubMediator, enforcementProviders, enforcementAskTimeout, conciergeForwarder,
                        enforcerExecutor, enforcementConfig.getBufferSize(), enforcementConfig.getParallelism(),
=======
        final Duration enforcementAskTimeout = enforcement.askTimeout();
        final Props enforcerProps =
                EnforcerActor.props(pubSubMediator, enforcementProviders, enforcementAskTimeout,
                        conciergeForwarder, enforcement.bufferSize(), enforcement.parallelism(),
>>>>>>> df1f6d66
                        preEnforcer, thingIdCache, aclEnforcerCache,
                        policyEnforcerCache); // passes in the caches to be able to invalidate cache entries

        return context.actorOf(enforcerProps, EnforcerActor.ACTOR_NAME);
    }

    private static Function<WithDittoHeaders, CompletionStage<WithDittoHeaders>> newPreEnforcer(
            final BlockedNamespaces blockedNamespaces, final PlaceholderSubstitution placeholderSubstitution) {

        return withDittoHeaders ->
                BlockNamespaceBehavior.of(blockedNamespaces)
                        .block(withDittoHeaders)
                        .thenApply(CommandWithOptionalEntityValidator.getInstance())
                        .thenApply(DefaultEnforcerActorFactory::prependDefaultNamespaceToCreateThing)
                        .thenCompose(placeholderSubstitution);
    }

    private static WithDittoHeaders prependDefaultNamespaceToCreateThing(final WithDittoHeaders signal) {
        if (signal instanceof CreateThing) {
            final CreateThing createThing = (CreateThing) signal;
            if (!createThing.getThing().getNamespace().isPresent()) {
                final Thing thingInDefaultNamespace = createThing.getThing()
                        .toBuilder()
                        .setId(DEFAULT_NAMESPACE + createThing.getThingId())
                        .build();
                final JsonObject initialPolicy = createThing.getInitialPolicy().orElse(null);
                return CreateThing.of(thingInDefaultNamespace, initialPolicy, createThing.getDittoHeaders());
            }
        }
        return signal;
    }

}<|MERGE_RESOLUTION|>--- conflicted
+++ resolved
@@ -160,18 +160,10 @@
                 ConciergeMessagingConstants.BLOCKED_NAMESPACES_UPDATER_NAME,
                 blockedNamespacesUpdaterProps);
 
-<<<<<<< HEAD
         final Duration enforcementAskTimeout = enforcementConfig.getAskTimeout();
-        final Executor enforcerExecutor = actorSystem.dispatchers().lookup(ENFORCER_DISPATCHER);
-        final Props enforcerProps =
-                EnforcerActor.props(pubSubMediator, enforcementProviders, enforcementAskTimeout, conciergeForwarder,
-                        enforcerExecutor, enforcementConfig.getBufferSize(), enforcementConfig.getParallelism(),
-=======
-        final Duration enforcementAskTimeout = enforcement.askTimeout();
-        final Props enforcerProps =
+        final Props enforcerProps = // TODO TJ check props
                 EnforcerActor.props(pubSubMediator, enforcementProviders, enforcementAskTimeout,
                         conciergeForwarder, enforcement.bufferSize(), enforcement.parallelism(),
->>>>>>> df1f6d66
                         preEnforcer, thingIdCache, aclEnforcerCache,
                         policyEnforcerCache); // passes in the caches to be able to invalidate cache entries
 
