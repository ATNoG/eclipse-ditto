--- conflicted
+++ resolved
@@ -318,11 +318,7 @@
                     fishForMsgClass(this, DistributedPubSubMediator.Publish.class);
             assertThat(publish.topic()).isEqualTo(StreamingType.LIVE_EVENTS.getDistributedPubSubTopic());
             assertThat(publish.msg()).isInstanceOf(Event.class);
-<<<<<<< HEAD
-            assertThat((CharSequence) ((Event<?>) publish.msg()).getEntityId()).isEqualTo(liveEvent.getEntityId());
-=======
             assertThat((CharSequence) ((ThingEvent<?>) publish.msg()).getEntityId()).isEqualTo(liveEvent.getEntityId());
->>>>>>> 94b94990
         }};
     }
 
@@ -372,13 +368,8 @@
         return SendThingMessage.of(THING_ID, message, headers());
     }
 
-<<<<<<< HEAD
     private static MessageCommandResponse<?, ?> thingMessageCommandResponse(final MessageCommand<?, ?> command) {
-        return SendThingMessageResponse.of(command.getThingEntityId(), command.getMessage(),
-=======
-    private static MessageCommandResponse thingMessageCommandResponse(final MessageCommand<?, ?> command) {
         return SendThingMessageResponse.of(command.getEntityId(), command.getMessage(),
->>>>>>> 94b94990
                 HttpStatus.VARIANT_ALSO_NEGOTIATES, command.getDittoHeaders());
     }
 
