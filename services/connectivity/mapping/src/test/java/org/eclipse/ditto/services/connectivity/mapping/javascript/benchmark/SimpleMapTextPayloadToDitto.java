/*
 * Copyright (c) 2017 Contributors to the Eclipse Foundation
 *
 * See the NOTICE file(s) distributed with this work for additional
 * information regarding copyright ownership.
 *
 * This program and the accompanying materials are made available under the
 * terms of the Eclipse Public License 2.0 which is available at
 * http://www.eclipse.org/legal/epl-2.0
 *
 * SPDX-License-Identifier: EPL-2.0
 */
package org.eclipse.ditto.services.connectivity.mapping.javascript.benchmark;

import java.util.Collections;
import java.util.HashMap;
import java.util.Map;
import java.util.UUID;

import org.eclipse.ditto.services.connectivity.mapping.MessageMapper;
import org.eclipse.ditto.services.connectivity.mapping.javascript.JavaScriptMessageMapperFactory;
import org.eclipse.ditto.services.models.connectivity.ExternalMessage;
import org.eclipse.ditto.services.models.connectivity.ExternalMessageFactory;
import org.openjdk.jmh.annotations.Scope;
import org.openjdk.jmh.annotations.State;

@State(Scope.Benchmark)
public class SimpleMapTextPayloadToDitto implements MapToDittoProtocolScenario {

    static final String MAPPING_STRING = "A simple text to be mapped";
    private static final String CONTENT_TYPE = "text/plain";

    private static final String MAPPING_INCOMING_PLAIN =
            "function mapToDittoProtocolMsg(\n" +
                    "    headers,\n" +
                    "    textPayload,\n" +
                    "    bytePayload,\n" +
                    "    contentType\n" +
                    ") {\n" +
                    "\n" +
                    "    // ###\n" +
                    "    // Insert your mapping logic here\n" +
                    "    let namespace = \"org.eclipse.ditto\";\n" +
                    "    let id = \"jmh-test\";\n" +
                    "    let group = \"things\";\n" +
                    "    let channel = \"twin\";\n" +
                    "    let criterion = \"commands\";\n" +
                    "    let action = \"modify\";\n" +
                    "    let path = \"/attributes/foo\";\n" +
                    "    let dittoHeaders = {};\n" +
                    "    dittoHeaders[\"correlation-id\"] = headers[\"correlation-id\"];\n" +
                    "    let value = textPayload;\n" +
                    "    // ###\n" +
                    "\n" +
                    "    return Ditto.buildDittoProtocolMsg(\n" +
                    "        namespace,\n" +
                    "        id,\n" +
                    "        group,\n" +
                    "        channel,\n" +
                    "        criterion,\n" +
                    "        action,\n" +
                    "        path,\n" +
                    "        dittoHeaders,\n" +
                    "        value\n" +
                    "    );\n" +
                    "}";

    private final ExternalMessage externalMessage;

    public SimpleMapTextPayloadToDitto() {
        final String correlationId = UUID.randomUUID().toString();
        final Map<String, String> headers = new HashMap<>();
        headers.put("correlation-id", correlationId);
        headers.put(ExternalMessage.CONTENT_TYPE_HEADER, CONTENT_TYPE);
        externalMessage = ExternalMessageFactory.newExternalMessageBuilder(headers)
                .withText(MAPPING_STRING)
                .build();
    }

    @Override
    public MessageMapper getMessageMapper() {
        final MessageMapper javaScriptRhinoMapperPlain =
                JavaScriptMessageMapperFactory.createJavaScriptMessageMapperRhino();
        javaScriptRhinoMapperPlain.configure(MAPPING_CONFIG,
                JavaScriptMessageMapperFactory
                        .createJavaScriptMessageMapperConfigurationBuilder("text", Collections.emptyMap())
<<<<<<< HEAD
                        .contentType(CONTENT_TYPE)
=======
>>>>>>> efe7be57
                        .incomingScript(MAPPING_INCOMING_PLAIN)
                        .build()
        );
        return javaScriptRhinoMapperPlain;
    }

    @Override
    public ExternalMessage getExternalMessage() {
        return externalMessage;
    }
}
<|MERGE_RESOLUTION|>--- conflicted
+++ resolved
@@ -84,10 +84,6 @@
         javaScriptRhinoMapperPlain.configure(MAPPING_CONFIG,
                 JavaScriptMessageMapperFactory
                         .createJavaScriptMessageMapperConfigurationBuilder("text", Collections.emptyMap())
-<<<<<<< HEAD
-                        .contentType(CONTENT_TYPE)
-=======
->>>>>>> efe7be57
                         .incomingScript(MAPPING_INCOMING_PLAIN)
                         .build()
         );
