--- conflicted
+++ resolved
@@ -145,16 +145,6 @@
      */
     public static final String PERSISTENCE_ID_PREFIX = "connection:";
 
-<<<<<<< HEAD
-    private static final FiniteDuration DELETED_ACTOR_LIFETIME = Duration.create(10L, TimeUnit.SECONDS);
-    private static final long DEFAULT_RETRIEVE_STATUS_TIMEOUT = 500L;
-=======
-    /**
-     * The prefix of the persistenceId.
-     */
-    public static final String PERSISTENCE_ID_PREFIX = "connection:";
->>>>>>> bd72dcce
-
     /**
      * The ID of the journal plugin this persistence actor uses.
      */
