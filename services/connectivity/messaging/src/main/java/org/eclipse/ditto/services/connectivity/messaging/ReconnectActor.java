/*
 * Copyright (c) 2017 Bosch Software Innovations GmbH.
 *
 * All rights reserved. This program and the accompanying materials
 * are made available under the terms of the Eclipse Public License v2.0
 * which accompanies this distribution, and is available at
 * https://www.eclipse.org/org/documents/epl-2.0/index.php
 *
 * Contributors:
 *    Bosch Software Innovations GmbH - initial contribution
 */
package org.eclipse.ditto.services.connectivity.messaging;

import java.time.Duration;
import java.util.HashSet;
import java.util.Optional;
import java.util.Set;
import java.util.concurrent.TimeUnit;
import java.util.function.Consumer;

import org.eclipse.ditto.model.base.headers.DittoHeaders;
import org.eclipse.ditto.model.connectivity.ConnectionStatus;
import org.eclipse.ditto.services.connectivity.messaging.persistence.MongoReconnectSnapshotAdapter;
import org.eclipse.ditto.services.connectivity.util.ConfigKeys;
import org.eclipse.ditto.services.utils.akka.LogUtil;
import org.eclipse.ditto.services.utils.persistence.SnapshotAdapter;
import org.eclipse.ditto.signals.commands.connectivity.ConnectivityCommandResponse;
import org.eclipse.ditto.signals.commands.connectivity.exceptions.ConnectionNotAccessibleException;
import org.eclipse.ditto.signals.commands.connectivity.query.RetrieveConnectionStatus;
import org.eclipse.ditto.signals.commands.connectivity.query.RetrieveConnectionStatusResponse;
import org.eclipse.ditto.signals.events.base.Event;
import org.eclipse.ditto.signals.events.connectivity.ConnectionClosed;
import org.eclipse.ditto.signals.events.connectivity.ConnectionCreated;
import org.eclipse.ditto.signals.events.connectivity.ConnectionDeleted;
import org.eclipse.ditto.signals.events.connectivity.ConnectionModified;
import org.eclipse.ditto.signals.events.connectivity.ConnectionOpened;

import com.typesafe.config.Config;

import akka.ConfigurationException;
import akka.actor.ActorRef;
import akka.actor.Cancellable;
import akka.actor.Props;
import akka.cluster.pubsub.DistributedPubSubMediator;
import akka.event.DiagnosticLoggingAdapter;
import akka.japi.pf.ReceiveBuilder;
import akka.persistence.AbstractPersistentActor;
import akka.persistence.RecoveryCompleted;
import akka.persistence.SnapshotOffer;
import scala.concurrent.duration.FiniteDuration;

/**
 * Actor which restarts a {@link ConnectionActor} with status
 * {@link ConnectionStatus#OPEN} automatically on startup.
 * <p>
 * This Actor must be created as a cluster singleton as it uses a fixed persistence id.
 * </p>
 */
public final class ReconnectActor extends AbstractPersistentActor {

    /**
     * The name of this Actor.
     */
    public static final String ACTOR_NAME = "reconnect";

    private static final String CORRELATION_ID_PREFIX = "reconnect-actor-triggered:";

    private final DiagnosticLoggingAdapter log = LogUtil.obtain(this);

    private final ActorRef connectionShardRegion;
    private final long snapshotThreshold;
    private final SnapshotAdapter<Set<String>> snapshotAdapter;

    private final Set<String> connectionIds;

    private boolean snapshotInProgress = false;
    private long lastSnapshotSequenceNr = -1;
    private Duration reconnectInitialDelay;
    private Duration reconnectInterval;
    private Cancellable reconnectCheck;

    private ReconnectActor(final ActorRef connectionShardRegion, final ActorRef pubSubMediator) {
        this.connectionShardRegion = connectionShardRegion;

        final Config config = getContext().system().settings().config();
        snapshotThreshold = config.getLong(ConfigKeys.Reconnect.SNAPSHOT_THRESHOLD);
        if (snapshotThreshold < 0) {
            throw new ConfigurationException(String.format("Config setting '%s' must be positive, but is: %d.",
                    ConfigKeys.Reconnect.SNAPSHOT_THRESHOLD, snapshotThreshold));
        }
        snapshotAdapter = new MongoReconnectSnapshotAdapter(getContext().system());

        reconnectInitialDelay = config.getDuration(ConfigKeys.Reconnect.RECONNECT_INITIAL_DELAY);
        reconnectInterval = config.getDuration(ConfigKeys.Reconnect.RECONNECT_INTERVAL);

        connectionIds = new HashSet<>();

        pubSubMediator.tell(new DistributedPubSubMediator.Subscribe(ConnectionCreated.TYPE, ACTOR_NAME, getSelf()),
                getSelf());
        pubSubMediator.tell(new DistributedPubSubMediator.Subscribe(ConnectionModified.TYPE, ACTOR_NAME, getSelf()),
                getSelf());
        pubSubMediator.tell(new DistributedPubSubMediator.Subscribe(ConnectionOpened.TYPE, ACTOR_NAME, getSelf()),
                getSelf());
        pubSubMediator.tell(new DistributedPubSubMediator.Subscribe(ConnectionClosed.TYPE, ACTOR_NAME, getSelf()),
                getSelf());
        pubSubMediator.tell(new DistributedPubSubMediator.Subscribe(ConnectionDeleted.TYPE, ACTOR_NAME, getSelf()),
                getSelf());
    }

    /**
     * Creates Akka configuration object Props for this Actor.
     *
     * @param connectionShardRegion the shard region of connections.
     * @param pubSubMediator the mediator to use for distributed pubsub.
     * @return the Akka configuration Props object.
     */
    public static Props props(final ActorRef connectionShardRegion, final ActorRef pubSubMediator) {
        return Props.create(ReconnectActor.class, connectionShardRegion, pubSubMediator);
    }

    @Override
    public String persistenceId() {
        return ACTOR_NAME;
    }

    @Override
    public String journalPluginId() {
        return "akka-contrib-mongodb-persistence-reconnect-journal";
    }

    @Override
    public String snapshotPluginId() {
        return "akka-contrib-mongodb-persistence-reconnect-snapshots";
    }

    @Override
    public Receive createReceiveRecover() {
        return ReceiveBuilder.create()
                // # Snapshot handling
                .match(SnapshotOffer.class, ss -> {
                    final Set<String> fromSnapshotStore = snapshotAdapter.fromSnapshotStore(ss);
                    log.info("Received SnapshotOffer containing connectionIds: <{}>", fromSnapshotStore);
                    if (fromSnapshotStore != null) {
                        connectionIds.clear();
                        connectionIds.addAll(fromSnapshotStore);
                    }
                    lastSnapshotSequenceNr = ss.metadata().sequenceNr();
                })
                .match(ConnectionCreated.class, event -> connectionIds.add(event.getConnectionId()))
                .match(ConnectionModified.class, this::handleConnectionModified)
                .match(ConnectionOpened.class, event -> connectionIds.add(event.getConnectionId()))
                .match(ConnectionClosed.class, event -> connectionIds.remove(event.getConnectionId()))
                .match(ConnectionDeleted.class, event -> connectionIds.remove(event.getConnectionId()))
                .match(RecoveryCompleted.class, rc -> this.handleRecoveryCompleted())
                .matchAny(m -> log.warning("Unknown recover message: {}", m))
                .build();
    }

    private void handleRecoveryCompleted() {
        reconnectCheck = scheduleReconnect();
    }

    private Cancellable scheduleReconnect() {
        final FiniteDuration initialDelay =
                FiniteDuration.apply(reconnectInitialDelay.toMillis(), TimeUnit.MILLISECONDS);
        final FiniteDuration interval = FiniteDuration.apply(reconnectInterval.toMillis(), TimeUnit.MILLISECONDS);
        final ReconnectConnections message = ReconnectConnections.INSTANCE;
        log.info("Scheduling reconnect for all connections with initial delay {} and interval {}.",
                reconnectInitialDelay, reconnectInterval);
        return getContext().getSystem()
                .scheduler()
                .schedule(initialDelay, interval, getSelf(), message, getContext().dispatcher(), ActorRef.noSender());
    }

    @Override
    public void postStop() {
        if (null != reconnectCheck) {
            reconnectCheck.cancel();
        }

        super.postStop();
    }

    @Override
    public Receive createReceive() {
        return ReceiveBuilder.create()
                .match(RetrieveConnectionStatusResponse.class, command -> {
                    if (!ConnectionStatus.OPEN.equals(command.getConnectionStatus())) {
                        connectionIds.remove(command.getConnectionId());
                    }
                })
                .match(ConnectionNotAccessibleException.class, exception -> exception.getDittoHeaders()
                        .getCorrelationId()
                        .flatMap(ReconnectActor::toConnectionId)
                        .filter(connectionIds::contains)
                        .ifPresent(connectionId -> {
                            // connection nonexistent, treat it as deleted
                            final ConnectionDeleted connectionDeleted =
                                    ConnectionDeleted.of(connectionId, exception.getDittoHeaders());
                            persistEvent(connectionDeleted, e -> connectionIds.remove(connectionId));
                        }))
                .match(ConnectionCreated.class,
                        event -> persistEvent(event, e -> connectionIds.add(e.getConnectionId())))
                .match(ConnectionModified.class, this::handleConnectionModified)
                .match(ConnectionOpened.class,
                        event -> persistEvent(event, e -> connectionIds.add(e.getConnectionId())))
                .match(ConnectionClosed.class,
                        event -> persistEvent(event, e -> connectionIds.remove(e.getConnectionId())))
                .match(ConnectionDeleted.class,
                        event -> persistEvent(event, e -> connectionIds.remove(e.getConnectionId())))
                .match(ConnectivityCommandResponse.class, connectivityCommandResponse ->
                        log.info("Received CommandResponse: <{}>", connectivityCommandResponse))
                .match(DistributedPubSubMediator.SubscribeAck.class, subscribeAck ->
                        log.debug("Successfully subscribed to distributed pub/sub on topic '{}'",
                                subscribeAck.subscribe().topic())
                )
                .matchEquals(ReconnectConnections.INSTANCE, rc -> this.handleReconnectConnections())
                .matchAny(m -> {
                    log.warning("Unknown message: {}", m);
                    unhandled(m);
                }).build();
    }

    private void handleConnectionModified(final ConnectionModified event) {
        switch (event.getConnection().getConnectionStatus()) {
            case OPEN:
                connectionIds.add(event.getConnectionId());
                break;
            case CLOSED:
                connectionIds.remove(event.getConnectionId());
                break;
            default:
                // do nothing
        }
    }

    private <E extends Event> void persistEvent(final E event, final Consumer<E> consumer) {
        persist(event, persistedEvent -> {
            log.info("Successfully persisted Event '{}'", persistedEvent.getType());
            consumer.accept(persistedEvent);

            // save a snapshot if there were too many changes since the last snapshot
            if ((lastSequenceNr() - lastSnapshotSequenceNr) > snapshotThreshold) {
                doSaveSnapshot();
            }
        });
    }

    private void handleReconnectConnections() {
        log.info("Sending reconnects for {} Connections. " +
                "Will be sent again after the configured Interval of {}.", connectionIds.size(), reconnectInterval);
        this.connectionIds.forEach(this::reconnect);
    }

    private void reconnect(final String connectionId) {
<<<<<<< HEAD
        // yes, this is intentionally a RetrieveConnectionStatus instead of OpenConnection
        // the response is expected in this actor
        log.debug("Sending a reconnect for Connection {}", connectionId);
        connectionShardRegion.tell(RetrieveConnectionStatus.of(connectionId, DittoHeaders.newBuilder()
                .correlationId("reconnect-actor-triggered").build()), getSelf());
=======
        // yes, this is intentionally a RetrieveConnectionStatus instead of OpenConnection.
        // ConnectionActor manages its own reconnection on recovery.
        // OpenConnection would set desired state to OPEN even for deleted connections.
        //
        // Save connection ID as correlation ID so that nonexistent connections are removed from the store.
        final DittoHeaders dittoHeaders = DittoHeaders.newBuilder()
                .correlationId(toCorrelationId(connectionId))
                .build();
        connectionShardRegion.tell(RetrieveConnectionStatus.of(connectionId, dittoHeaders), getSelf());
>>>>>>> ca34ffa9
    }

    private void doSaveSnapshot() {
        if (snapshotInProgress) {
            log.debug("Already requested taking a Snapshot - not doing it again");
        } else {
            snapshotInProgress = true;
            log.info("Attempting to save Snapshot for '{}' ..", connectionIds);
            // save a snapshot
            final Object snapshotToStore = snapshotAdapter.toSnapshotStore(connectionIds);
            saveSnapshot(snapshotToStore);
        }
    }

<<<<<<< HEAD
    private enum ReconnectConnections {
        INSTANCE
=======
    static String toCorrelationId(final String connectionId) {
        return CORRELATION_ID_PREFIX + connectionId;
    }

    static Optional<String> toConnectionId(final String correlationId) {
        return correlationId.startsWith(CORRELATION_ID_PREFIX)
                ? Optional.of(correlationId.replace(CORRELATION_ID_PREFIX, ""))
                : Optional.empty();
>>>>>>> ca34ffa9
    }

}<|MERGE_RESOLUTION|>--- conflicted
+++ resolved
@@ -253,13 +253,6 @@
     }
 
     private void reconnect(final String connectionId) {
-<<<<<<< HEAD
-        // yes, this is intentionally a RetrieveConnectionStatus instead of OpenConnection
-        // the response is expected in this actor
-        log.debug("Sending a reconnect for Connection {}", connectionId);
-        connectionShardRegion.tell(RetrieveConnectionStatus.of(connectionId, DittoHeaders.newBuilder()
-                .correlationId("reconnect-actor-triggered").build()), getSelf());
-=======
         // yes, this is intentionally a RetrieveConnectionStatus instead of OpenConnection.
         // ConnectionActor manages its own reconnection on recovery.
         // OpenConnection would set desired state to OPEN even for deleted connections.
@@ -268,8 +261,8 @@
         final DittoHeaders dittoHeaders = DittoHeaders.newBuilder()
                 .correlationId(toCorrelationId(connectionId))
                 .build();
+        log.debug("Sending a reconnect for Connection {}", connectionId);
         connectionShardRegion.tell(RetrieveConnectionStatus.of(connectionId, dittoHeaders), getSelf());
->>>>>>> ca34ffa9
     }
 
     private void doSaveSnapshot() {
@@ -284,10 +277,6 @@
         }
     }
 
-<<<<<<< HEAD
-    private enum ReconnectConnections {
-        INSTANCE
-=======
     static String toCorrelationId(final String connectionId) {
         return CORRELATION_ID_PREFIX + connectionId;
     }
@@ -296,7 +285,10 @@
         return correlationId.startsWith(CORRELATION_ID_PREFIX)
                 ? Optional.of(correlationId.replace(CORRELATION_ID_PREFIX, ""))
                 : Optional.empty();
->>>>>>> ca34ffa9
+    }
+
+    private enum ReconnectConnections {
+        INSTANCE
     }
 
 }