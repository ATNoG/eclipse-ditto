--- conflicted
+++ resolved
@@ -23,20 +23,14 @@
 import org.eclipse.ditto.model.connectivity.ConnectivityStatus;
 import org.eclipse.ditto.model.connectivity.HeaderMapping;
 import org.eclipse.ditto.model.connectivity.ResourceStatus;
-<<<<<<< HEAD
+import org.eclipse.ditto.services.connectivity.messaging.config.DittoConnectivityConfig;
+import org.eclipse.ditto.services.connectivity.messaging.config.MonitoringConfig;
 import org.eclipse.ditto.services.connectivity.messaging.monitoring.ConnectionMonitor;
 import org.eclipse.ditto.services.connectivity.messaging.monitoring.ConnectionMonitorRegistry;
 import org.eclipse.ditto.services.connectivity.messaging.monitoring.DefaultConnectionMonitorRegistry;
-import org.eclipse.ditto.services.connectivity.util.ConfigKeys;
-import org.eclipse.ditto.services.connectivity.util.MonitoringConfigReader;
-import org.eclipse.ditto.services.utils.config.ConfigUtil;
-=======
-import org.eclipse.ditto.services.connectivity.messaging.metrics.ConnectionMetricsCollector;
-import org.eclipse.ditto.services.connectivity.messaging.metrics.ConnectivityCounterRegistry;
+import org.eclipse.ditto.services.utils.config.DefaultScopedConfig;
 import org.eclipse.ditto.services.utils.config.InstanceIdentifierSupplier;
->>>>>>> 7a639d8a
 
-import akka.actor.AbstractActor;
 import akka.actor.AbstractActorWithTimers;
 import akka.actor.ActorRef;
 
@@ -63,16 +57,13 @@
         this.messageMappingProcessor = checkNotNull(messageMappingProcessor, "messageMappingProcessor");
         this.authorizationContext = checkNotNull(authorizationContext, "authorizationContext");
         this.headerMapping = headerMapping;
-<<<<<<< HEAD
-        resourceStatus = ConnectivityModelFactory.newSourceStatus(ConfigUtil.instanceIdentifier(),
+        resourceStatus = ConnectivityModelFactory.newSourceStatus(getInstanceIdentifier(),
                 ConnectivityStatus.OPEN, sourceAddress, "Started at " + Instant.now());
-=======
-        resourceStatus = ConnectivityModelFactory.newSourceStatus(getInstanceIdentifier(),
-                ConnectivityStatus.OPEN, sourceAddress,"Started at " + Instant.now());
->>>>>>> 7a639d8a
 
-        final MonitoringConfigReader monitoringConfig =
-                ConfigKeys.Monitoring.fromRawConfig(getContext().system().settings().config());
+        final MonitoringConfig monitoringConfig = DittoConnectivityConfig.of(
+                DefaultScopedConfig.dittoScoped(getContext().getSystem().settings().config())
+        ).getMonitoringConfig();
+
         this.connectionMonitorRegistry = DefaultConnectionMonitorRegistry.fromConfig(monitoringConfig);
         inboundMonitor = connectionMonitorRegistry.forInboundConsumed(connectionId, sourceAddress);
     }
@@ -94,11 +85,8 @@
         }
     }
 
-<<<<<<< HEAD
-=======
     private static String getInstanceIdentifier() {
         return InstanceIdentifierSupplier.getInstance().get();
     }
 
->>>>>>> 7a639d8a
 }