/*
 * Copyright (c) 2017 Bosch Software Innovations GmbH.
 *
 * All rights reserved. This program and the accompanying materials
 * are made available under the terms of the Eclipse Public License v2.0
 * which accompanies this distribution, and is available at
 * https://www.eclipse.org/org/documents/epl-2.0/index.php
 *
 * Contributors:
 *    Bosch Software Innovations GmbH - initial contribution
 */
package org.eclipse.ditto.services.connectivity.messaging;

import static org.eclipse.ditto.model.base.common.ConditionChecker.checkNotNull;
import static org.eclipse.ditto.services.connectivity.messaging.BaseClientState.CONNECTED;
import static org.eclipse.ditto.services.connectivity.messaging.BaseClientState.CONNECTING;
import static org.eclipse.ditto.services.connectivity.messaging.BaseClientState.DISCONNECTED;
import static org.eclipse.ditto.services.connectivity.messaging.BaseClientState.DISCONNECTING;
import static org.eclipse.ditto.services.connectivity.messaging.BaseClientState.FAILED;

import java.io.IOException;
import java.net.InetSocketAddress;
import java.net.Socket;
import java.text.MessageFormat;
import java.time.Instant;
import java.util.Arrays;
import java.util.List;
import java.util.Map;
import java.util.Optional;
import java.util.Set;
import java.util.concurrent.CancellationException;
import java.util.concurrent.CompletableFuture;
import java.util.concurrent.CompletionStage;
import java.util.concurrent.ExecutionException;
import java.util.concurrent.TimeUnit;
import java.util.concurrent.TimeoutException;
import java.util.stream.Collector;
import java.util.stream.Collectors;

import javax.annotation.Nullable;

import org.eclipse.ditto.model.base.exceptions.DittoRuntimeException;
import org.eclipse.ditto.model.base.headers.DittoHeaders;
import org.eclipse.ditto.model.base.headers.WithDittoHeaders;
import org.eclipse.ditto.model.connectivity.AddressMetric;
import org.eclipse.ditto.model.connectivity.Connection;
import org.eclipse.ditto.model.connectivity.ConnectionStatus;
import org.eclipse.ditto.model.connectivity.ConnectivityModelFactory;
import org.eclipse.ditto.model.connectivity.ExternalMessage;
import org.eclipse.ditto.model.connectivity.MappingContext;
import org.eclipse.ditto.model.connectivity.Source;
import org.eclipse.ditto.model.connectivity.SourceMetrics;
import org.eclipse.ditto.model.connectivity.Target;
import org.eclipse.ditto.model.connectivity.TargetMetrics;
import org.eclipse.ditto.services.connectivity.messaging.internal.ClientConnected;
import org.eclipse.ditto.services.connectivity.messaging.internal.ClientDisconnected;
import org.eclipse.ditto.services.connectivity.messaging.internal.ConnectClient;
import org.eclipse.ditto.services.connectivity.messaging.internal.ConnectionFailure;
import org.eclipse.ditto.services.connectivity.messaging.internal.DisconnectClient;
import org.eclipse.ditto.services.connectivity.messaging.internal.RetrieveAddressMetric;
import org.eclipse.ditto.services.connectivity.util.ConfigKeys;
import org.eclipse.ditto.services.utils.akka.LogUtil;
import org.eclipse.ditto.signals.base.Signal;
import org.eclipse.ditto.signals.commands.base.Command;
import org.eclipse.ditto.signals.commands.connectivity.exceptions.ConnectionFailedException;
import org.eclipse.ditto.signals.commands.connectivity.modify.CloseConnection;
import org.eclipse.ditto.signals.commands.connectivity.modify.ConnectivityModifyCommand;
import org.eclipse.ditto.signals.commands.connectivity.modify.CreateConnection;
import org.eclipse.ditto.signals.commands.connectivity.modify.DeleteConnection;
import org.eclipse.ditto.signals.commands.connectivity.modify.ModifyConnection;
import org.eclipse.ditto.signals.commands.connectivity.modify.OpenConnection;
import org.eclipse.ditto.signals.commands.connectivity.modify.TestConnection;
import org.eclipse.ditto.signals.commands.connectivity.query.RetrieveConnectionMetrics;
import org.eclipse.ditto.signals.commands.connectivity.query.RetrieveConnectionMetricsResponse;

import com.typesafe.config.Config;

import akka.actor.AbstractFSM;
import akka.actor.ActorRef;
import akka.actor.Props;
import akka.actor.Status;
import akka.event.DiagnosticLoggingAdapter;
import akka.japi.Pair;
import akka.japi.pf.FSMStateFunctionBuilder;
import akka.japi.pf.FSMTransitionHandlerBuilder;
import akka.pattern.PatternsCS;
import akka.routing.DefaultResizer;
import akka.routing.Resizer;
import akka.routing.RoundRobinPool;
import akka.util.Timeout;
import scala.concurrent.duration.Duration;

/**
 * Base class for ClientActors which implement the connection handling for various connectivity protocols.
 * <p>
 * The actor expects to receive a {@link CreateConnection} command after it was started. If this command is not received
 * within timeout (can be the case when this actor is remotely deployed after the command was sent) the actor requests
 * the required information from ConnectionActor.
 * </p>
 */
public abstract class BaseClientActor extends AbstractFSM<BaseClientState, BaseClientData> {

    protected static final int TEST_CONNECTION_TIMEOUT = 10;
    protected static final int RETRIEVE_METRICS_TIMEOUT = 2;

    private static final int CONNECTING_TIMEOUT = 10;
    private static final int SOCKET_CHECK_TIMEOUT_MS = 2000;

    protected final DiagnosticLoggingAdapter log = LogUtil.obtain(this);
<<<<<<< HEAD
=======

    private final List<String> headerBlacklist;
>>>>>>> aef535f6
    private final ActorRef conciergeForwarder;

    @Nullable private ActorRef messageMappingProcessorActor;

    private long consumedMessageCounter = 0L;
    private long publishedMessageCounter = 0L;

    protected BaseClientActor(final Connection connection, final ConnectionStatus desiredConnectionStatus,
            final ActorRef conciergeForwarder) {

        checkNotNull(connection, "connection");

        final Config config = getContext().getSystem().settings().config();
        final java.time.Duration initTimeout = config.getDuration(ConfigKeys.Client.INIT_TIMEOUT);
        this.conciergeForwarder = conciergeForwarder;

        startWith(DISCONNECTED, new BaseClientData(connection.getId(), connection, ConnectionStatus.UNKNOWN,
                desiredConnectionStatus, "initialized", Instant.now(), null));

        when(DISCONNECTED, Duration.fromNanos(initTimeout.toNanos()), inDisconnectedState(initTimeout));
        when(CONNECTING, Duration.create(CONNECTING_TIMEOUT, TimeUnit.SECONDS), inConnectingState());
        when(CONNECTED, inConnectedState());
        when(DISCONNECTING, Duration.create(CONNECTING_TIMEOUT, TimeUnit.SECONDS), inDisconnectingState());
        when(FAILED, inFailedState());

        onTransition(handleTransitions());

        whenUnhandled(unhandledHandler(connection.getId()).
                anyEvent((event, state) -> {
                    log.warning("Received unknown/unsupported message <{}> in state <{}>! Status: {}", event,
                            stateName(),
                            state.getConnectionStatus() + ": " + state.getConnectionStatusDetails().orElse(""));
                    return stay();
                }));

        initialize();
    }

    private FSMTransitionHandlerBuilder<BaseClientState> handleTransitions() {
        return matchState(DISCONNECTED, CONNECTING, this::onTransition)
                .state(DISCONNECTED, CONNECTED, this::onTransition)
                .state(DISCONNECTED, DISCONNECTING, this::onTransition)
                .state(DISCONNECTED, FAILED, this::onTransition)
                .state(CONNECTING, CONNECTED, this::onTransition)
                .state(CONNECTING, DISCONNECTING, this::onTransition)
                .state(CONNECTING, DISCONNECTED, this::onTransition)
                .state(CONNECTING, CONNECTING, this::onTransition)
                .state(CONNECTING, FAILED, this::onTransition)
                .state(CONNECTED, CONNECTING, this::onTransition)
                .state(CONNECTED, DISCONNECTING, this::onTransition)
                .state(CONNECTED, DISCONNECTED, this::onTransition)
                .state(CONNECTED, FAILED, this::onTransition)
                .state(DISCONNECTING, CONNECTING, this::onTransition)
                .state(DISCONNECTING, CONNECTED, this::onTransition)
                .state(DISCONNECTING, DISCONNECTED, this::onTransition)
                .state(DISCONNECTING, FAILED, this::onTransition)
                .state(FAILED, CONNECTING, this::onTransition)
                .state(FAILED, CONNECTED, this::onTransition)
                .state(FAILED, DISCONNECTING, this::onTransition)
                .state(FAILED, DISCONNECTED, this::onTransition);
    }

    private FSMStateFunctionBuilder<BaseClientState, BaseClientData> inDisconnectedState(
            final java.time.Duration initTimeout) {

        final List<Object> closeOrDeleteConnection = Arrays.asList(CloseConnection.class, DeleteConnection.class);
        return matchEvent(closeOrDeleteConnection, BaseClientData.class, (event, data) -> {
                    final BaseClientData nextStateData = data
                            .setOrigin(getSender())
                            .setDesiredConnectionStatus(ConnectionStatus.CLOSED);
                    return stay().using(nextStateData)
                            .replying(new Status.Success(DISCONNECTED));
                })
                .eventEquals(StateTimeout(), BaseClientData.class, (state, data) -> {
                    if (ConnectionStatus.OPEN == data.getDesiredConnectionStatus()) {
                        log.info("Did not receive connect command within <{}>! Going to CONNECTING ...", initTimeout);
                        return goTo(CONNECTING);
                    } else {
                        // desired is not OPEN, so stay:
                        return stay();
                    }
                })
                .event(TestConnection.class, BaseClientData.class, (testConnection, data) -> {
                    final Connection connection = testConnection.getConnection();
                    if (!canConnectViaSocket(connection, testConnection.getDittoHeaders())) {
                        return stop();
                    }

                    try {
                        final CompletionStage<Status.Status> connectionStatusStage = doTestConnection(connection);
                        final CompletionStage<Status.Status> mappingStatusStage =
                                testMessageMappingProcessor(connection.getMappingContext().orElse(null));

                        final ActorRef sender = getSender();
                        connectionStatusStage.toCompletableFuture()
                                .thenCombine(mappingStatusStage, (connectionStatus, mappingStatus) -> {
                                    if (connectionStatus instanceof Status.Success &&
                                            mappingStatus instanceof Status.Success) {
                                        return new Status.Success("successfully connected + initialized mapper");
                                    } else if (connectionStatus instanceof Status.Failure) {
                                        return connectionStatus;
                                    } else {
                                        return mappingStatus;
                                    }
                                }).thenAccept(testStatus -> sender.tell(testStatus, getSelf()))
                                .get(TEST_CONNECTION_TIMEOUT, TimeUnit.SECONDS);
                    } catch (final DittoRuntimeException e) {
                        getSender().tell(new Status.Failure(e), getSelf());
                    } catch (final InterruptedException | ExecutionException | CancellationException e) {
                        log.error(e, "Got an internal error while testing to open a connection.");
                        handleTestConnectionFailure(e);
                    } catch (final TimeoutException e) {
                        log.info("Timed out after <{}> seconds while testing to open a connection.",
                                TEST_CONNECTION_TIMEOUT);
                        handleTestConnectionFailure(e);
                    }
                    return stop();
                })
                .event(CreateConnection.class, BaseClientData.class, (createConnection, data) -> {
                    final Connection connection = createConnection.getConnection();
                    canConnectViaSocket(connection, createConnection.getDittoHeaders());

                    return goTo(baseClientStateFromConnectionStatus(connection.getConnectionStatus()))
                            .using(data
                                    .setConnection(connection)
                                    .setDesiredConnectionStatus(connection.getConnectionStatus())
                                    .setConnectionStatusDetails("creating connection at " + Instant.now())
                                    .setOrigin(getSender()));
                })
                .event(OpenConnection.class, BaseClientData.class, (openConnection, data) ->
                        goTo(CONNECTING).using(data.setOrigin(getSender()))
                );
    }

    private void handleTestConnectionFailure(final Throwable cause) {
        final ConnectionFailedException failedException = ConnectionFailedException.newBuilder(connectionId())
                .message(String.format("Failed to open requested connection within <%d> seconds!",
                        TEST_CONNECTION_TIMEOUT))
                .cause(cause)
                .build();
        getSender().tell(new Status.Failure(failedException), getSelf());
    }

    private FSMStateFunctionBuilder<BaseClientState, BaseClientData> inConnectingState() {
        return matchEvent(
                Arrays.asList(CreateConnection.class, OpenConnection.class), BaseClientData.class, (event, data) ->
                        stay().using(data.setOrigin(getSender()))
        )
                .event(Arrays.asList(CloseConnection.class, DeleteConnection.class), BaseClientData.class,
                        (event, data) ->
                                goTo(DISCONNECTING).using(data
                                        .setDesiredConnectionStatus(ConnectionStatus.CLOSED)
                                        .setConnectionStatusDetails(
                                                "closing or deleting connection at " + Instant.now())
                                        .setOrigin(getSender())
                                )
                )
                .eventEquals(StateTimeout(), BaseClientData.class, (event, data) -> {
                    if (data.getConnectionStatus() == ConnectionStatus.FAILED) {
                        // if the status is already in FAILED, keep the status + detail:
                        return goTo(CONNECTING); // re-trigger connecting
                    } else {
                        return goTo(CONNECTING).using(data // re-trigger connecting
                                .setConnectionStatus(ConnectionStatus.FAILED)
                                .setConnectionStatusDetails("Connecting timed out at " + Instant.now())
                        );
                    }
                });
    }

    private FSMStateFunctionBuilder<BaseClientState, BaseClientData> inConnectedState() {
        return matchEvent(
                Arrays.asList(CloseConnection.class, DeleteConnection.class), BaseClientData.class, (event, data) ->
                        goTo(DISCONNECTING).using(data
                                .setOrigin(getSender())
                                .setDesiredConnectionStatus(ConnectionStatus.CLOSED)
                        )
        )
                .event(OpenConnection.class, BaseClientData.class, (openConnection, data) ->
                        // interpret as reconnecting
                        goTo(CONNECTING).using(data.setOrigin(getSender()))
                );
    }

    private FSMStateFunctionBuilder<BaseClientState, BaseClientData> inDisconnectingState() {
        return matchEvent(
                Arrays.asList(CloseConnection.class, DeleteConnection.class), BaseClientData.class, (event, data) ->
                        stay()
        )
                .eventEquals(StateTimeout(), BaseClientData.class, (event, data) ->
                        goTo(CONNECTED).using(data
                                .setConnectionStatus(ConnectionStatus.OPEN)
                                .setConnectionStatusDetails(
                                        "Disconnecting timed out, still connected at " + Instant.now())
                                .setOrigin(getSender())
                        )
                );
    }

    private FSMStateFunctionBuilder<BaseClientState, BaseClientData> inFailedState() {
        return matchEvent(OpenConnection.class, BaseClientData.class, (event, data) -> {
                    if (data.getDesiredConnectionStatus() == ConnectionStatus.OPEN) {
                        return goTo(CONNECTING).using(data.setOrigin(getSender()));
                    } else {
                        return stay();
                    }
                }
        );
    }

    /**
     * Creates the handler for unhandled messages to this actor.
     * <p>
     * Overwrite and extend by additional matchers.
     * </p>
     *
     * @param connectionId the connection ID
     * @return an FSM function builder
     */
    protected FSMStateFunctionBuilder<BaseClientState, BaseClientData> unhandledHandler(final String connectionId) {
        return matchEvent(RetrieveConnectionMetrics.class, BaseClientData.class, (command, data) -> stay()
                .using(data.setOrigin(getSender()))
                .replying(RetrieveConnectionMetricsResponse.of(
                        connectionId,
                        ConnectivityModelFactory.newConnectionMetrics(
                                getCurrentConnectionStatus(), getCurrentConnectionStatusDetails().orElse(null),
                                getInConnectionStatusSince(), stateName().name(),
                                getCurrentSourcesMetrics(), getCurrentTargetsMetrics()),
                        command.getDittoHeaders().toBuilder()
                                .source(org.eclipse.ditto.services.utils.config.ConfigUtil.calculateInstanceUniqueSuffix())
                                .build())
                )
        )
                .event(ModifyConnection.class, BaseClientData.class, (modifyConnection, data) -> {
                    final Connection connection = modifyConnection.getConnection();
                    return goTo(baseClientStateFromConnectionStatus(connection.getConnectionStatus()))
                            .using(data
                                    .setConnection(connection)
                                    .setDesiredConnectionStatus(connection.getConnectionStatus())
                                    .setConnectionStatusDetails("modifying connection at " + Instant.now())
                                    .setOrigin(getSender())
                            );
                })
                .event(ConnectClient.class, BaseClientData.class, (connectClient, data) -> shouldBeConnecting(data) ?
                        goTo(CONNECTING).using(data.setOrigin(getSender())) :
                        goTo(DISCONNECTING).using(data.setOrigin(getSender())))
                .event(DisconnectClient.class, BaseClientData.class,
                        (disconnectClient, data) -> goTo(DISCONNECTING).using(data.setOrigin(getSender())))
                .event(ClientConnected.class, BaseClientData.class, this::handleClientConnected)
                .event(ClientDisconnected.class, BaseClientData.class, this::handleClientDisconnected)
                .event(ConnectionFailure.class, BaseClientData.class, this::handleConnectionFailure)
                .event(ConnectivityModifyCommand.class, BaseClientData.class, (command, data) -> {
                    cannotHandle(command, data.getConnection());
                    return stay().using(data.setOrigin(getSender()));
                })
                .event(Signal.class, BaseClientData.class, (signal, data) -> {
                    handleSignal(signal);
                    return stay();
                })
                .event(ExternalMessage.class, BaseClientData.class, (externalMessage, data) -> {
                    handleExternalMessage(externalMessage);
                    return stay();
                })
                .event(Status.Success.class, BaseClientData.class, (success, data) -> {
                    log.info("Got Status.Success: {}", success);
                    return stay();
                });
    }

    private static BaseClientState baseClientStateFromConnectionStatus(final ConnectionStatus connectionStatus) {
        return connectionStatus == ConnectionStatus.OPEN ? CONNECTING : DISCONNECTING;
    }

    private boolean canConnectViaSocket(final Connection connection, final DittoHeaders dittoHeaders) {
        if (!checkHostAndPortForAvailability(connection.getHostname(), connection.getPort())) {
            final ConnectionFailedException connectionFailedException = ConnectionFailedException
                    .newBuilder(connection.getId())
                    .dittoHeaders(dittoHeaders)
                    .description("Could not establish a connection on '" +
                            connection.getHostname() + ":" + connection.getPort() + "'. Make sure the " +
                            "endpoint is reachable and that no firewall prevents the connection.")
                    .build();
            getSender().tell(new Status.Failure(connectionFailedException), getSelf());
            return false;
        }
        return true;
    }

    private boolean checkHostAndPortForAvailability(final String host, final int port) {
        try (final Socket socket = new Socket()) {
            socket.connect(new InetSocketAddress(host, port), SOCKET_CHECK_TIMEOUT_MS);
            return true;
        } catch (final IOException ex) {
            LogUtil.enhanceLogWithCustomField(log, BaseClientData.MDC_CONNECTION_ID, connectionId());
            log.warning("Socket could not be opened for <{}:{}>", host, port);
        }
        return false;
    }

    private State<BaseClientState, BaseClientData> handleClientConnected(final ClientConnected clientConnected,
            final BaseClientData data) {

        LogUtil.enhanceLogWithCustomField(log, BaseClientData.MDC_CONNECTION_ID, connectionId());
        startMessageMappingProcessor(data.getConnection().getMappingContext().orElse(null));
        onClientConnected(clientConnected, data);
        return goTo(CONNECTED).using(data
                .setConnectionStatus(ConnectionStatus.OPEN)
                .setConnectionStatusDetails("Connected at " + Instant.now())
                .setOrigin(getSender())
        ).replying(new Status.Success(CONNECTED));
    }

    private State<BaseClientState, BaseClientData> handleClientDisconnected(final ClientDisconnected event,
            final BaseClientData data) {

        LogUtil.enhanceLogWithCustomField(log, BaseClientData.MDC_CONNECTION_ID, connectionId());
        if (isConsuming()) {
            stopMessageMappingProcessorActor();
        }
        onClientDisconnected(event, data);
        return goTo(DISCONNECTED).using(data
                .setConnectionStatus(ConnectionStatus.CLOSED)
                .setConnectionStatusDetails("Disconnected at " + Instant.now())
                .setOrigin(getSender())
        ).replying(new Status.Success(DISCONNECTED));
    }

    private State<BaseClientState, BaseClientData> handleConnectionFailure(final ConnectionFailure event,
            final BaseClientData data) {

        LogUtil.enhanceLogWithCustomField(log, BaseClientData.MDC_CONNECTION_ID, connectionId());
        onConnectionFailure(event, data);
        return stay().using(data
                .setConnectionStatus(ConnectionStatus.FAILED)
                .setConnectionStatusDetails(event.getFailureDescription())
                .setOrigin(getSender())
        );
    }

    /**
     * Invoked on each transition {@code from} a {@link BaseClientState} {@code to} another.
     * <p>
     * May be extended to react on special transitions.
     * </p>
     *
     * @param from the previous State
     * @param to the next State
     */
    protected void onTransition(final BaseClientState from, final BaseClientState to) {
        LogUtil.enhanceLogWithCustomField(log, BaseClientData.MDC_CONNECTION_ID, connectionId());
        log.info("Transition: {} -> {}", from, to);

        final Connection connection = nextStateData().getConnection();
        final ActorRef origin = nextStateData().getOrigin().orElse(null);

        if (to == BaseClientState.CONNECTING) {
            if (from == CONNECTED) {
                // reconnect!
                log.info("Triggering reconnection");
                doReconnectClient(connection, origin);
            } else {
                doConnectClient(connection, origin);
            }
        } else if (to == BaseClientState.DISCONNECTING) {
            doDisconnectClient(connection, origin);
        }
    }

    /**
     * Handles {@link TestConnection} commands by returning a CompletionState of
     * {@link akka.actor.Status.Status Status} which may be {@link akka.actor.Status.Success Success} or
     * {@link akka.actor.Status.Failure Failure}.
     *
     * @param connection the Connection to test
     * @return the CompletionStage with the test result
     */
    protected abstract CompletionStage<Status.Status> doTestConnection(final Connection connection);

    /**
     * Called when this {@code Client} connected successfully.
     *
     * @param clientConnected the ClientConnected message which may be subclassed and thus adding more information
     * @param data the data of the current State
     */
    protected abstract void onClientConnected(final ClientConnected clientConnected, final BaseClientData data);

    /**
     * Called when this {@code Client} disconnected.
     *
     * @param clientDisconnected the ClientDisconnected message which may be subclassed and thus adding more information
     * @param data the data of the current State
     */
    protected abstract void onClientDisconnected(final ClientDisconnected clientDisconnected,
            final BaseClientData data);

    /**
     * @return the optional Actor to use for Publishing commandResponses/events
     */
    protected abstract Optional<ActorRef> getPublisherActor();

    /**
     * Called when this {@code Client} encountered a Failure.
     *
     * @param connectionFailure the ConnectionFailure message which may be subclassed and thus adding more information
     * @param data the data of the current State
     */
    protected void onConnectionFailure(final ConnectionFailure connectionFailure, final BaseClientData data) {
        connectionFailure.getOrigin().ifPresent(o -> o.tell(connectionFailure.getFailure(), getSelf()));
    }

    /**
     * Invoked when this {@code Client} should connect.
     *
     * @param connection the Connection to use for connecting
     * @param origin the ActorRef which caused the ConnectClient command
     */
    protected abstract void doConnectClient(final Connection connection, @Nullable final ActorRef origin);

    /**
     * Invoked when this {@code Client} should be reconnected.
     *
     * @param connection the Connection to use for reconnecting
     * @param origin the ActorRef which caused the ReconnectClient command
     */
    protected abstract void doReconnectClient(final Connection connection, @Nullable final ActorRef origin);

    /**
     * Invoked when this {@code Client} should disconnect.
     *
     * @param connection the Connection to use for disconnecting
     * @param origin the ActorRef which caused the DisconnectClient command
     */
    protected abstract void doDisconnectClient(final Connection connection, @Nullable final ActorRef origin);

    /**
     * Retrieves the connection status of the passed {@link Source}.
     *
     * @param source the Source to retrieve the connection status for
     * @return the result as Map containing an entry for each source
     */
    protected abstract Map<String, AddressMetric> getSourceConnectionStatus(final Source source);

    /**
     * Retrieves the connection status of the passed {@link Target}.
     *
     * @param target the Target to retrieve the connection status for
     * @return the result as Map containing an entry for each target
     */
    protected abstract Map<String, AddressMetric> getTargetConnectionStatus(final Target target);

    /**
     * Retrieves the {@link AddressMetric} of a single address which is handled by a child actor with the passed
     * {@code childActorName}.
     *
     * @param addressIdentifier the identifier used as first entry in the Pair of CompletableFuture
     * @param childActorName the actor name of the child to ask for the AddressMetric
     * @return a CompletableFuture with the addressIdentifier and the retrieved AddressMetric
     */
    protected final CompletableFuture<Pair<String, AddressMetric>> retrieveAddressMetric(
            final String addressIdentifier, final String childActorName) {

        final Optional<ActorRef> childActor = getContext().findChild(childActorName);
        if (childActor.isPresent()) {
            final ActorRef actorRef = childActor.get();
            return PatternsCS.ask(actorRef, RetrieveAddressMetric.getInstance(),
                    Timeout.apply(RETRIEVE_METRICS_TIMEOUT, TimeUnit.SECONDS))
                    .handle((response, throwable) -> {
                        if (response != null) {
                            return Pair.create(addressIdentifier, (AddressMetric) response);
                        } else {
                            return Pair.create(addressIdentifier,
                                    ConnectivityModelFactory.newAddressMetric(
                                            ConnectionStatus.FAILED,
                                            throwable.getClass().getSimpleName() + ": " + throwable.getMessage(),
                                            -1, Instant.now()));
                        }
                    }).toCompletableFuture();
        } else {
            log.warning("Consumer actor child <{}> was not found!", childActorName);
            return CompletableFuture.completedFuture(Pair.create(addressIdentifier,
                    ConnectivityModelFactory.newAddressMetric(
                            ConnectionStatus.FAILED,
                            "child <" + childActorName + "> not found",
                            -1, Instant.now())));
        }
    }

    /**
     * Increments the consumed message counter by 1.
     */
    protected final void incrementConsumedMessageCounter() {
        consumedMessageCounter++;
    }

    /**
     * Increments the published message counter by 1.
     */
    protected final void incrementPublishedMessageCounter() {
        publishedMessageCounter++;
    }

    private static boolean shouldBeConnecting(final BaseClientData data) {
        return data.getConnectionStatus() == ConnectionStatus.OPEN;
    }

    private void handleSignal(final Signal<?> signal) {
        enhanceLogUtil(signal);
        if (messageMappingProcessorActor != null) {
            messageMappingProcessorActor.tell(signal, getSelf());
        } else {
            log.info("Cannot handle <{}> signal as there is no MessageMappingProcessor available.", signal.getType());
        }
    }

    private void enhanceLogUtil(final WithDittoHeaders<?> signal) {
        LogUtil.enhanceLogWithCorrelationId(log, signal);
        LogUtil.enhanceLogWithCustomField(log, BaseClientData.MDC_CONNECTION_ID, connectionId());
    }

    private void handleExternalMessage(final ExternalMessage externalMessage) {
        getPublisherActor().ifPresent(publisher -> {
            incrementPublishedMessageCounter();
            publisher.forward(externalMessage, getContext());
        });
    }

    private ConnectionStatus getCurrentConnectionStatus() {
        return stateData().getConnectionStatus();
    }

    private Instant getInConnectionStatusSince() {
        return stateData().getInConnectionStatusSince();
    }

    private Optional<String> getCurrentConnectionStatusDetails() {
        return stateData().getConnectionStatusDetails();
    }

    private List<SourceMetrics> getCurrentSourcesMetrics() {
        return getSourcesOrEmptySet()
                .stream()
                .map(this::getSourceConnectionStatus)
                .map(srcConStatus -> ConnectivityModelFactory.newSourceMetrics(srcConStatus, consumedMessageCounter))
                .collect(Collectors.toList());
    }

    private List<TargetMetrics> getCurrentTargetsMetrics() {
        return getTargetsOrEmptySet()
                .stream()
                .map(this::getTargetConnectionStatus)
                .map(tgtConStatus -> ConnectivityModelFactory.newTargetMetrics(tgtConStatus, publishedMessageCounter))
                .collect(Collectors.toList());
    }

    private CompletionStage<Status.Status> testMessageMappingProcessor(@Nullable final MappingContext mappingContext) {
        try {
            // this one throws DittoRuntimeExceptions when the mapper could not be configured
            MessageMappingProcessor.of(connectionId(), mappingContext, getContext().getSystem(), log);
            return CompletableFuture.completedFuture(new Status.Success("mapping"));
        } catch (final DittoRuntimeException dre) {
            log.info("Got DittoRuntimeException during initialization of MessageMappingProcessor: {} {} - desc: {}",
                    dre.getClass().getSimpleName(), dre.getMessage(), dre.getDescription().orElse(""));
            getSender().tell(dre, getSelf());
            return CompletableFuture.completedFuture(new Status.Failure(dre));
        }
    }

    /**
     * Starts the {@link MessageMappingProcessorActor} responsible for payload transformation/mapping as child actor
     * behind a (cluster node local) RoundRobin pool and a dynamic resizer.
     *
     * @param mappingContext the MappingContext containing information about how to map external messages
     */
    private void startMessageMappingProcessor(@Nullable final MappingContext mappingContext) {
        if (!getMessageMappingProcessorActor().isPresent()) {
            final Connection connection = connection();

            final MessageMappingProcessor processor;
            try {
                // this one throws DittoRuntimeExceptions when the mapper could not be configured
                processor = MessageMappingProcessor.of(connectionId(), mappingContext, getContext().getSystem(), log);
            } catch (final DittoRuntimeException dre) {
                log.info(
                        "Got DittoRuntimeException during initialization of MessageMappingProcessor: {} {} - desc: {}",
                        dre.getClass().getSimpleName(), dre.getMessage(), dre.getDescription().orElse(""));
                getSender().tell(dre, getSelf());
                return;
            }

            log.info("Configured for processing messages with the following MessageMapperRegistry: <{}>",
                    processor.getRegistry());

            log.debug("Starting MessageMappingProcessorActor with pool size of <{}>.",
                    connection.getProcessorPoolSize());
            final Props props =
                    MessageMappingProcessorActor.props(getSelf(), conciergeForwarder,
                            connection.getAuthorizationContext(), processor, connectionId());

            final Resizer resizer = new DefaultResizer(1, connection.getProcessorPoolSize());
            messageMappingProcessorActor = getContext().actorOf(new RoundRobinPool(1)
                    .withDispatcher("message-mapping-processor-dispatcher")
                    .withResizer(resizer)
                    .props(props), MessageMappingProcessorActor.ACTOR_NAME);
        } else {
            log.info("MessageMappingProcessor already instantiated: don't initializing again.");
        }
    }

    /**
     * @return the optional MessageMappingProcessorActor.
     */
    protected final Optional<ActorRef> getMessageMappingProcessorActor() {
        return Optional.ofNullable(messageMappingProcessorActor);
    }

    private void stopMessageMappingProcessorActor() {
        if (messageMappingProcessorActor != null) {
            log.debug("Stopping MessageMappingProcessorActor.");
            getContext().stop(messageMappingProcessorActor);
            messageMappingProcessorActor = null;
        }
    }

    private void cannotHandle(final Command<?> command, @Nullable final Connection connection) {
        enhanceLogUtil(command);
        log.info("Command <{}> cannot be handled in current state <{}>.", command.getType(), stateName());
        final String connectionId = connection != null ? connection.getId() : "?";
        final ConnectionFailedException failedException = ConnectionFailedException.newBuilder(connectionId)
                .message(MessageFormat.format("Cannot execute command <{0}> in current state <{1}>.", command.getType(),
                        stateName()))
                .build();
        getSender().tell(new Status.Failure(failedException), getSelf());
    }

    /**
     * Escapes the passed actorName in a actorName valid way.
     *
     * @param name the actorName to escape.
     * @return the escaped name.
     */
    protected static String escapeActorName(final String name) {
        return name.replace('/', '_');
    }

    /**
     * Transforms a List of CompletableFutures to a CompletableFuture of a List.
     *
     * @param futures the List of futures
     * @param <T> the type of the CompletableFuture and the List elements
     * @return the CompletableFuture of a List
     */
    protected static <T> CompletableFuture<List<T>> collectAsList(final List<CompletableFuture<T>> futures) {
        return collect(futures, Collectors.toList());
    }

    private static <T, A, R> CompletableFuture<R> collect(final List<CompletableFuture<T>> futures,
            final Collector<T, A, R> collector) {

        return CompletableFuture.allOf(futures.toArray(new CompletableFuture[futures.size()]))
                .thenApply(v -> futures.stream().map(CompletableFuture::join).collect(collector));
    }

    /**
     * Starts a child actor.
     *
     * @param name the Actor's name
     * @param props the Props
     * @return the created ActorRef
     */
    protected final ActorRef startChildActor(final String name, final Props props) {
        log.debug("Starting child actor <{}>.", name);
        final String nameEscaped = escapeActorName(name);
        return getContext().actorOf(props, nameEscaped);
    }

    /**
     * Stops a child actor.
     *
     * @param name the Actor's name
     */
    protected final void stopChildActor(final String name) {
        final String nameEscaped = escapeActorName(name);
        final Optional<ActorRef> child = getContext().findChild(nameEscaped);
        if (child.isPresent()) {
            log.debug("Stopping child actor <{}>.", nameEscaped);
            getContext().stop(child.get());
        } else {
            log.debug("Cannot stop child actor <{}> because it does not exist.", nameEscaped);
        }
    }

    /**
     * Stops a child actor.
     *
     * @param actor the ActorRef
     */
    protected final void stopChildActor(final ActorRef actor) {
        log.debug("Stopping child actor <{}>.", actor.path());
        getContext().stop(actor);
    }

    /**
     * @return whether this client is consuming at all
     */
    protected final boolean isConsuming() {
        return !connection().getSources().isEmpty();
    }

    /**
     * @return whether this client is publishing at all
     */
    protected final boolean isPublishing() {
        return !connection().getTargets().isEmpty();
    }

    /**
     * @return the currently managed Connection
     */
    protected final Connection connection() {
        return stateData().getConnection();
    }

    /**
     * @return the Connection Id
     */
    protected final String connectionId() {
        return stateData().getConnectionId();
    }

    /**
     * @return the sources configured for this connection or an empty set if no sources were configured.
     */
    protected final Set<Source> getSourcesOrEmptySet() {
        return connection().getSources();
    }

    /**
     * @return the targets configured for this connection or an empty set if no targets were configured.
     */
    protected final Set<Target> getTargetsOrEmptySet() {
        return connection().getTargets();
    }

}<|MERGE_RESOLUTION|>--- conflicted
+++ resolved
@@ -107,11 +107,6 @@
     private static final int SOCKET_CHECK_TIMEOUT_MS = 2000;
 
     protected final DiagnosticLoggingAdapter log = LogUtil.obtain(this);
-<<<<<<< HEAD
-=======
-
-    private final List<String> headerBlacklist;
->>>>>>> aef535f6
     private final ActorRef conciergeForwarder;
 
     @Nullable private ActorRef messageMappingProcessorActor;
