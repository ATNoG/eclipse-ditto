--- conflicted
+++ resolved
@@ -30,13 +30,9 @@
 import org.eclipse.ditto.signals.commands.connectivity.modify.CreateConnection;
 import org.eclipse.ditto.signals.commands.connectivity.modify.DeleteConnection;
 import org.eclipse.ditto.signals.commands.connectivity.modify.OpenConnection;
-<<<<<<< HEAD
-=======
 import org.eclipse.ditto.signals.commands.connectivity.modify.TestConnection;
 import org.eclipse.ditto.signals.commands.connectivity.query.RetrieveConnectionMetrics;
 import org.eclipse.ditto.signals.commands.connectivity.query.RetrieveConnectionMetricsResponse;
-import org.eclipse.ditto.signals.events.things.ThingEvent;
->>>>>>> e2daed61
 
 import com.newmotion.akka.rabbitmq.ChannelActor;
 import com.newmotion.akka.rabbitmq.ChannelCreated;
@@ -111,12 +107,8 @@
                 .match(CloseConnection.class, this::handleDisconnect)
                 .match(DeleteConnection.class, this::handleDisconnect)
                 .match(ChannelCreated.class, this::handleChannelCreated)
-<<<<<<< HEAD
                 .match(Signal.class, this::handleSignal)
-=======
                 .match(RetrieveConnectionMetrics.class, this::handleRetrieveMetrics)
-                .match(ThingEvent.class, this::handleThingEvent)
->>>>>>> e2daed61
                 .build()
                 .orElse(initHandling);
     }
@@ -284,36 +276,22 @@
     }
 
     private void startConsumers(final Channel channel) {
-<<<<<<< HEAD
-        getSourcesOrEmptySet().forEach(consumer -> {
-            consumer.getSources().forEach(source -> {
-                for (int i = 0; i < consumer.getConsumerCount(); i++) {
-                    final ActorRef commandConsumer = startChildActor(CONSUMER_ACTOR_PREFIX + source + "-" + i,
-                            RabbitMQConsumerActor.props(messageMappingProcessor));
-                    try {
-                        final String consumerTag = channel.basicConsume(source, false,
-                                new RabbitMQMessageConsumer(commandConsumer, channel));
-                        log.debug("Consuming queue {}, consumer tag is {}", consumer, consumerTag);
-                    } catch (final IOException e) {
-                        log.warning("Failed to consume queue '{}': {}", consumer, e.getMessage());
-                    }
-                }
-            });
-        });
-=======
         if (!testConnection) {
             if (messageMappingProcessor != null) {
-                getSourcesOrEmptySet().forEach(source -> {
-                    final ActorRef commandConsumer = startChildActor("consumer-" + source,
-                            RabbitMQConsumerActor.props(messageMappingProcessor));
-                    try {
-                        final String consumerTag =
-                                channel.basicConsume(source, false,
+                getSourcesOrEmptySet().forEach(consumer -> {
+                    consumer.getSources().forEach(source -> {
+                        for (int i = 0; i < consumer.getConsumerCount(); i++) {
+                            final ActorRef commandConsumer = startChildActor(CONSUMER_ACTOR_PREFIX + source + "-" + i,
+                                    RabbitMQConsumerActor.props(messageMappingProcessor));
+                            try {
+                                final String consumerTag = channel.basicConsume(source, false,
                                         new RabbitMQMessageConsumer(commandConsumer, channel));
-                        log.debug("Consuming queue {}, consumer tag is {}", source, consumerTag);
-                    } catch (final IOException e) {
-                        log.warning("Failed to consume queue '{}': {}", source, e.getMessage());
-                    }
+                                log.debug("Consuming queue {}, consumer tag is {}", consumer, consumerTag);
+                            } catch (final IOException e) {
+                                log.warning("Failed to consume queue '{}': {}", consumer, e.getMessage());
+                            }
+                        }
+                    });
                 });
             } else {
                 log.error("The messageMappingProcessor was null and therefore no consumers were started!");
@@ -321,29 +299,19 @@
         } else {
             log.info("Not starting consumer on channel <{}> as this is only a test connection", channel);
         }
->>>>>>> e2daed61
     }
 
     private void ensureQueuesExist(final Channel channel) {
         final List<String> missingQueues = new ArrayList<>();
-<<<<<<< HEAD
         getSourcesOrEmptySet().forEach(consumer -> {
             consumer.getSources().forEach(source -> {
                 try {
                     channel.queueDeclarePassive(source);
                 } catch (final IOException e) {
                     missingQueues.add(source);
+                    log.warning("The queue <{}> does not exist.", source);
                 }
             });
-=======
-        getSourcesOrEmptySet().forEach(source -> {
-            try {
-                channel.queueDeclarePassive(source);
-            } catch (final IOException e) {
-                missingQueues.add(source);
-                log.warning("The queue <{}> does not exist.", source);
-            }
->>>>>>> e2daed61
         });
         if (!missingQueues.isEmpty()) {
             log.error("Stopping RMQ client actor for connection <{}> as queues to connect to are missing: <{}>",
