--- conflicted
+++ resolved
@@ -97,14 +97,9 @@
             final ActorRef inboundMappingProcessor, final ActorRef jmsActor) {
         super(connectionId,
                 checkNotNull(consumerData, "consumerData").getAddress(),
-<<<<<<< HEAD
                 inboundMappingProcessor,
-                consumerData.getSource());
-=======
-                messageMappingProcessor,
                 consumerData.getSource(),
                 ConnectionType.AMQP_10);
->>>>>>> 64c44930
         final ConnectionConfig connectionConfig =
                 DittoConnectivityConfig.of(
                         DefaultScopedConfig.dittoScoped(getContext().getSystem().settings().config()))
