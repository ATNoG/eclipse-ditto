--- conflicted
+++ resolved
@@ -156,6 +156,8 @@
     private final List<MessageProducer> mockProducers = new LinkedList<>();
 
     private ArgumentCaptor<JmsConnectionListener> listenerArgumentCaptor;
+    private TestProbe connectionActorProbe;
+    private ActorRef connectionActor;
 
     @BeforeClass
     public static void setUp() {
@@ -184,6 +186,8 @@
         listenerArgumentCaptor = ArgumentCaptor.forClass(JmsConnectionListener.class);
         doNothing().when(mockConnection).addConnectionListener(listenerArgumentCaptor.capture());
         prepareSession(mockSession, mockConsumer);
+        connectionActorProbe = TestProbe.apply("connectionActor", actorSystem);
+        connectionActor = connectionActorProbe.ref();
     }
 
     private void prepareSession(final Session mockSession, final JmsMessageConsumer mockConsumer) throws JMSException {
@@ -887,14 +891,9 @@
     }
 
     @Override
-<<<<<<< HEAD
     protected Props createClientActor(final ActorRef conciergeForwarder, final Connection connection) {
         return AmqpClientActor.propsForTests(connection, conciergeForwarder, connectionActor,
                 (ac, el) -> mockConnection);
-=======
-    protected Props createClientActor(final ActorRef testProbe) {
-        return AmqpClientActor.propsForTests(connection, testProbe, testProbe, (ac, el) -> mockConnection);
->>>>>>> 9cd5e756
     }
 
     @Override
