/*
 * Copyright (c) 2019 Contributors to the Eclipse Foundation
 *
 * See the NOTICE file(s) distributed with this work for additional
 * information regarding copyright ownership.
 *
 * This program and the accompanying materials are made available under the
 * terms of the Eclipse Public License 2.0 which is available at
 * http://www.eclipse.org/legal/epl-2.0
 *
 * SPDX-License-Identifier: EPL-2.0
 */
package org.eclipse.ditto.services.connectivity.messaging.mqtt;

import static org.eclipse.ditto.model.connectivity.ConnectivityModelFactory.newEnforcement;
import static org.eclipse.ditto.model.connectivity.ConnectivityModelFactory.newSourceAddressEnforcement;
import static org.eclipse.ditto.services.connectivity.messaging.TestConstants.Authorization.AUTHORIZATION_CONTEXT;
import static org.mockito.Mockito.when;
import static org.mutabilitydetector.unittesting.MutabilityAssert.assertInstancesOf;
import static org.mutabilitydetector.unittesting.MutabilityMatchers.areImmutable;

<<<<<<< HEAD
import java.time.Duration;
import java.util.Arrays;
import java.util.concurrent.TimeUnit;
=======
import java.util.Map;
>>>>>>> 5fa9a90c

import org.assertj.core.api.Assertions;
import org.eclipse.ditto.model.base.headers.DittoHeaders;
import org.eclipse.ditto.model.connectivity.Connection;
import org.eclipse.ditto.model.connectivity.ConnectionType;
import org.eclipse.ditto.model.connectivity.ConnectionUriInvalidException;
import org.eclipse.ditto.model.connectivity.ConnectivityModelFactory;
import org.eclipse.ditto.model.connectivity.ConnectivityStatus;
import org.eclipse.ditto.model.connectivity.Source;
<<<<<<< HEAD
import org.eclipse.ditto.model.connectivity.Topic;
import org.eclipse.ditto.services.connectivity.config.MqttConfig;
import org.eclipse.ditto.services.connectivity.messaging.TestConstants;
import org.junit.AfterClass;
import org.junit.Before;
import org.junit.BeforeClass;
=======
import org.eclipse.ditto.services.connectivity.messaging.TestConstants;
>>>>>>> 5fa9a90c
import org.junit.Test;
import org.mockito.Mockito;

/**
 * Tests {@link Mqtt5Validator}.
 */
<<<<<<< HEAD
public final class Mqtt5ValidatorTest {

    private static final ConnectionId CONNECTION_ID = TestConstants.createRandomConnectionId();

    private static ActorSystem actorSystem;
    private MqttConfig mqttConfig;

    @BeforeClass
    public static void setUp() {
        actorSystem = ActorSystem.create("AkkaTestSystem", TestConstants.CONFIG);
    }

    @AfterClass
    public static void tearDown() {
        if (actorSystem != null) {
            TestKit.shutdownActorSystem(actorSystem, scala.concurrent.duration.Duration.apply(5, TimeUnit.SECONDS),
                    false);
        }
    }
=======
public final class Mqtt5ValidatorTest extends AbstractMqttValidatorTest {
>>>>>>> 5fa9a90c

    @Before
    public void setup() {
        mqttConfig = Mockito.mock(MqttConfig.class);
        when(mqttConfig.shouldReconnectForRedelivery()).thenReturn(false);
        when(mqttConfig.shouldUseSeparatePublisherClient()).thenReturn(false);
        when(mqttConfig.getReconnectForRedeliveryDelay()).thenReturn(Duration.ofSeconds(2));
    }

    @Test
    public void testImmutability() {
        assertInstancesOf(Mqtt5Validator.class, areImmutable());
    }

    @Test
    public void testValidSourceAddress() {
        Mqtt5Validator.newInstance(mqttConfig).validate(connectionWithSource("ditto/topic/+/123"), DittoHeaders.empty(),
                actorSystem);
        Mqtt5Validator.newInstance(mqttConfig)
                .validate(connectionWithSource("ditto/#"), DittoHeaders.empty(), actorSystem);
        Mqtt5Validator.newInstance(mqttConfig).validate(connectionWithSource("#"), DittoHeaders.empty(), actorSystem);
        Mqtt5Validator.newInstance(mqttConfig).validate(connectionWithSource("+"), DittoHeaders.empty(), actorSystem);
    }

    @Test
    public void testInvalidSourceAddress() {
        verifyConnectionConfigurationInvalidExceptionIsThrown(connectionWithSource("ditto/topic/+123"));
        verifyConnectionConfigurationInvalidExceptionIsThrown(connectionWithSource("ditto/#/123"));
        verifyConnectionConfigurationInvalidExceptionIsThrown(connectionWithSource("##"));
        verifyConnectionConfigurationInvalidExceptionIsThrown(connectionWithSource(""));
    }

    @Test
    public void testClientCountGreaterOneIsPossible() {
        final Connection connectionWithClientCount2 =
                connectionWithSource("valid").toBuilder().clientCount(2).build();
        Mqtt5Validator.newInstance(mqttConfig).validate(connectionWithClientCount2, DittoHeaders.empty(), actorSystem);
    }

    @Test
    public void testConsumerCountGreaterOneIsPossible() {
        final Source sourceWithInvalidConsumerCount =
                ConnectivityModelFactory.newSourceBuilder()
                        .authorizationContext(AUTHORIZATION_CONTEXT)
                        .address("ditto")
                        .qos(1)
                        .consumerCount(2)
                        .build();
        final Connection connectionWithConsumerCount2 =
                connectionWithSource(sourceWithInvalidConsumerCount).toBuilder().clientCount(2).build();
        Mqtt5Validator.newInstance(mqttConfig)
                .validate(connectionWithConsumerCount2, DittoHeaders.empty(), actorSystem);
    }

    @Test
    public void testInsecureProtocolAndCertificates() {
        final Connection connectionWithInsecureProtocolAndTrustedCertificates =
                connectionWithSource("eclipse").toBuilder().trustedCertificates("123").build();

        Assertions.assertThatExceptionOfType(ConnectionUriInvalidException.class)
                .isThrownBy(() -> Mqtt5Validator.newInstance(mqttConfig)
                        .validate(connectionWithInsecureProtocolAndTrustedCertificates, DittoHeaders.empty(),
                                actorSystem));
    }

    @Test
    public void testValidTargetAddress() {
        Mqtt5Validator.newInstance(mqttConfig).validate(connectionWithTarget("ditto/mqtt/topic"), DittoHeaders.empty(),
                actorSystem);
        Mqtt5Validator.newInstance(mqttConfig)
                .validate(connectionWithTarget("ditto"), DittoHeaders.empty(), actorSystem);
        Mqtt5Validator.newInstance(mqttConfig)
                .validate(connectionWithTarget("ditto/{{thing:id}}"), DittoHeaders.empty(),
                        actorSystem);
        Mqtt5Validator.newInstance(mqttConfig)
                .validate(connectionWithTarget("ditto/{{topic:full}}"), DittoHeaders.empty(),
                        actorSystem);
        Mqtt5Validator.newInstance(mqttConfig)
                .validate(connectionWithTarget("ditto/{{header:x}}"), DittoHeaders.empty(),
                        actorSystem);
    }

    @Test
    public void testInvalidTargetAddress() {
        verifyConnectionConfigurationInvalidExceptionIsThrown(connectionWithTarget(""));
        verifyConnectionConfigurationInvalidExceptionIsThrown(connectionWithTarget("ditto/+/mqtt"));
        verifyConnectionConfigurationInvalidExceptionIsThrown(connectionWithTarget("ditto/#"));
    }

    @Test
    public void testWithDefaultSource() {
        final Connection connection =
                ConnectivityModelFactory.newConnectionBuilder(CONNECTION_ID, ConnectionType.MQTT_5,
                        ConnectivityStatus.OPEN, "tcp://localhost:1883")
                        .sources(TestConstants.Sources.SOURCES_WITH_AUTH_CONTEXT)
                        .build();
        verifyConnectionConfigurationInvalidExceptionIsThrown(connection);
    }

    @Test
    public void testInvalidSourceTopicFilters() {
        final Source mqttSourceWithValidFilter =
                ConnectivityModelFactory.newSourceBuilder()
                        .authorizationContext(AUTHORIZATION_CONTEXT)
                        .enforcement(newSourceAddressEnforcement("things/+/{{ thing:id }}/#"))
                        .address("#")
                        .qos(1)
                        .build();
        final Source mqttSourceWithInvalidFilter =
                ConnectivityModelFactory.newSourceBuilder()
                        .authorizationContext(AUTHORIZATION_CONTEXT)
                        .enforcement(newSourceAddressEnforcement("things/#/{{ thing:id }}/+"))
                        .address("#")
                        .qos(1)
                        .build();

        testInvalidSourceTopicFilters(mqttSourceWithValidFilter, mqttSourceWithInvalidFilter);
    }

    @Test
    public void testInvalidEnforcementOrigin() {

        final Source mqttSourceWithInvalidFilter =
                ConnectivityModelFactory.newSourceBuilder()
                        .authorizationContext(AUTHORIZATION_CONTEXT)
                        .enforcement(newEnforcement("{{ header:device_id }}", "things/{{ thing:id }}/+"))
                        .address("#")
                        .qos(1)
                        .build();

        testInvalidSourceTopicFilters(mqttSourceWithInvalidFilter);
    }

<<<<<<< HEAD
    private void testInvalidSourceTopicFilters(final Source... sources) {
        final Connection connection =
                ConnectivityModelFactory.newConnectionBuilder(CONNECTION_ID, ConnectionType.MQTT_5,
                        ConnectivityStatus.OPEN, "tcp://localhost:1883")
                        .sources(Arrays.asList(sources))
                        .build();
        verifyConnectionConfigurationInvalidExceptionIsThrown(connection);
    }
=======
>>>>>>> 5fa9a90c

    @Test
    public void testValidLastWill() {
        final Connection connection = connectionWithSource("ditto/#").toBuilder()
                .specificConfig(Map.of(
                        MqttSpecificConfig.LAST_WILL_TOPIC, "last/will",
                        MqttSpecificConfig.LAST_WILL_QOS, "1",
                        MqttSpecificConfig.LAST_WILL_RETAIN, "false",
                        MqttSpecificConfig.LAST_WILL_MESSAGE, "the message"
                ))
                .build();

        Mqtt3Validator.newInstance().validate(connection, DittoHeaders.empty(), actorSystem);
    }

    @Test
    public void testInvalidLastWillTopic() {
        final String invalidTopic = "last/will/#";
        final Connection connection = connectionWithSource("ditto/#").toBuilder()
                .specificConfig(Map.of(MqttSpecificConfig.LAST_WILL_TOPIC, invalidTopic))
                .build();

        verifyConnectionConfigurationInvalidExceptionIsThrown(connection)
                .withMessageContaining(invalidTopic);
    }

<<<<<<< HEAD
    private Connection connectionWithTarget(final String target) {
        return ConnectivityModelFactory.newConnectionBuilder(CONNECTION_ID, ConnectionType.MQTT_5,
                ConnectivityStatus.OPEN, "tcp://localhost:1883")
                .targets(singletonList(
                        ConnectivityModelFactory.newTargetBuilder()
                                .address(target)
                                .authorizationContext(AUTHORIZATION_CONTEXT)
                                .qos(1)
                                .topics(Topic.LIVE_EVENTS)
                                .build()
                        )
                )
=======
    @Test
    public void testInvalidLastWillQos() {
        final Connection connection = connectionWithSource("ditto/#").toBuilder()
                .specificConfig(Map.of(
                        MqttSpecificConfig.LAST_WILL_TOPIC, "topic",
                        MqttSpecificConfig.LAST_WILL_QOS, "5"
                ))
>>>>>>> 5fa9a90c
                .build();

<<<<<<< HEAD
    private void verifyConnectionConfigurationInvalidExceptionIsThrown(final Connection connection) {
        Assertions.assertThatExceptionOfType(ConnectionConfigurationInvalidException.class)
                .isThrownBy(() -> Mqtt5Validator.newInstance(mqttConfig)
                        .validate(connection, DittoHeaders.empty(), actorSystem));
=======
        verifyConnectionConfigurationInvalidExceptionIsThrown(connection)
                .withMessageContaining(MqttSpecificConfig.LAST_WILL_QOS);
>>>>>>> 5fa9a90c
    }

}<|MERGE_RESOLUTION|>--- conflicted
+++ resolved
@@ -19,61 +19,31 @@
 import static org.mutabilitydetector.unittesting.MutabilityAssert.assertInstancesOf;
 import static org.mutabilitydetector.unittesting.MutabilityMatchers.areImmutable;
 
-<<<<<<< HEAD
 import java.time.Duration;
-import java.util.Arrays;
-import java.util.concurrent.TimeUnit;
-=======
 import java.util.Map;
->>>>>>> 5fa9a90c
 
 import org.assertj.core.api.Assertions;
+import org.assertj.core.api.ThrowableAssertAlternative;
 import org.eclipse.ditto.model.base.headers.DittoHeaders;
 import org.eclipse.ditto.model.connectivity.Connection;
+import org.eclipse.ditto.model.connectivity.ConnectionConfigurationInvalidException;
 import org.eclipse.ditto.model.connectivity.ConnectionType;
 import org.eclipse.ditto.model.connectivity.ConnectionUriInvalidException;
 import org.eclipse.ditto.model.connectivity.ConnectivityModelFactory;
 import org.eclipse.ditto.model.connectivity.ConnectivityStatus;
 import org.eclipse.ditto.model.connectivity.Source;
-<<<<<<< HEAD
-import org.eclipse.ditto.model.connectivity.Topic;
 import org.eclipse.ditto.services.connectivity.config.MqttConfig;
 import org.eclipse.ditto.services.connectivity.messaging.TestConstants;
-import org.junit.AfterClass;
 import org.junit.Before;
-import org.junit.BeforeClass;
-=======
-import org.eclipse.ditto.services.connectivity.messaging.TestConstants;
->>>>>>> 5fa9a90c
 import org.junit.Test;
 import org.mockito.Mockito;
 
 /**
  * Tests {@link Mqtt5Validator}.
  */
-<<<<<<< HEAD
-public final class Mqtt5ValidatorTest {
-
-    private static final ConnectionId CONNECTION_ID = TestConstants.createRandomConnectionId();
-
-    private static ActorSystem actorSystem;
+public final class Mqtt5ValidatorTest extends AbstractMqttValidatorTest {
+
     private MqttConfig mqttConfig;
-
-    @BeforeClass
-    public static void setUp() {
-        actorSystem = ActorSystem.create("AkkaTestSystem", TestConstants.CONFIG);
-    }
-
-    @AfterClass
-    public static void tearDown() {
-        if (actorSystem != null) {
-            TestKit.shutdownActorSystem(actorSystem, scala.concurrent.duration.Duration.apply(5, TimeUnit.SECONDS),
-                    false);
-        }
-    }
-=======
-public final class Mqtt5ValidatorTest extends AbstractMqttValidatorTest {
->>>>>>> 5fa9a90c
 
     @Before
     public void setup() {
@@ -207,17 +177,6 @@
         testInvalidSourceTopicFilters(mqttSourceWithInvalidFilter);
     }
 
-<<<<<<< HEAD
-    private void testInvalidSourceTopicFilters(final Source... sources) {
-        final Connection connection =
-                ConnectivityModelFactory.newConnectionBuilder(CONNECTION_ID, ConnectionType.MQTT_5,
-                        ConnectivityStatus.OPEN, "tcp://localhost:1883")
-                        .sources(Arrays.asList(sources))
-                        .build();
-        verifyConnectionConfigurationInvalidExceptionIsThrown(connection);
-    }
-=======
->>>>>>> 5fa9a90c
 
     @Test
     public void testValidLastWill() {
@@ -230,7 +189,7 @@
                 ))
                 .build();
 
-        Mqtt3Validator.newInstance().validate(connection, DittoHeaders.empty(), actorSystem);
+        Mqtt3Validator.newInstance(mqttConfig).validate(connection, DittoHeaders.empty(), actorSystem);
     }
 
     @Test
@@ -244,20 +203,6 @@
                 .withMessageContaining(invalidTopic);
     }
 
-<<<<<<< HEAD
-    private Connection connectionWithTarget(final String target) {
-        return ConnectivityModelFactory.newConnectionBuilder(CONNECTION_ID, ConnectionType.MQTT_5,
-                ConnectivityStatus.OPEN, "tcp://localhost:1883")
-                .targets(singletonList(
-                        ConnectivityModelFactory.newTargetBuilder()
-                                .address(target)
-                                .authorizationContext(AUTHORIZATION_CONTEXT)
-                                .qos(1)
-                                .topics(Topic.LIVE_EVENTS)
-                                .build()
-                        )
-                )
-=======
     @Test
     public void testInvalidLastWillQos() {
         final Connection connection = connectionWithSource("ditto/#").toBuilder()
@@ -265,18 +210,16 @@
                         MqttSpecificConfig.LAST_WILL_TOPIC, "topic",
                         MqttSpecificConfig.LAST_WILL_QOS, "5"
                 ))
->>>>>>> 5fa9a90c
                 .build();
 
-<<<<<<< HEAD
-    private void verifyConnectionConfigurationInvalidExceptionIsThrown(final Connection connection) {
-        Assertions.assertThatExceptionOfType(ConnectionConfigurationInvalidException.class)
+        verifyConnectionConfigurationInvalidExceptionIsThrown(connection)
+                .withMessageContaining(MqttSpecificConfig.LAST_WILL_QOS);
+    }
+
+    protected ThrowableAssertAlternative<ConnectionConfigurationInvalidException>
+    verifyConnectionConfigurationInvalidExceptionIsThrown(final Connection connection) {
+        return Assertions.assertThatExceptionOfType(ConnectionConfigurationInvalidException.class)
                 .isThrownBy(() -> Mqtt5Validator.newInstance(mqttConfig)
                         .validate(connection, DittoHeaders.empty(), actorSystem));
-=======
-        verifyConnectionConfigurationInvalidExceptionIsThrown(connection)
-                .withMessageContaining(MqttSpecificConfig.LAST_WILL_QOS);
->>>>>>> 5fa9a90c
-    }
-
+    }
 }