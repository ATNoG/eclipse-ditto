--- conflicted
+++ resolved
@@ -1222,63 +1222,6 @@
     }
 
     @Test
-<<<<<<< HEAD
-=======
-    public void testHandleSignalWithAcknowledgementRequestUsingDuplicateCorrelationId() {
-        new TestKit(actorSystem) {{
-            final TestKit probe = new TestKit(actorSystem);
-            final ActorRef underTest =
-                    TestConstants.createConnectionSupervisorActor(connectionId, actorSystem, proxyActor,
-                            (connection, connectionActor, proxyActor) -> TestActor.props(probe),
-                            TestConstants.dummyDittoProtocolSub(pubSubMediator, dittoProtocolSubMock), pubSubMediator);
-            watch(underTest);
-
-            // create connection
-            underTest.tell(createConnection, getRef());
-            expectMsgClass(Object.class);
-
-            // wait for subscription before sending signal
-            expectAnySubscribe();
-
-            final AcknowledgementLabel acknowledgementLabel = AcknowledgementLabel.of("test-ack");
-            final DittoHeaders dittoHeaders = DittoHeaders.newBuilder()
-                    .acknowledgementRequest(AcknowledgementRequest.of(acknowledgementLabel))
-                    .readGrantedSubjects(Collections.singleton(TestConstants.Authorization.SUBJECT))
-                    .timeout("10s")
-                    .randomCorrelationId()
-                    .build();
-
-            // WHEN: an event with acknowledgementRequest is processed
-            final AttributeModified attributeModified = AttributeModified.of(
-                    TestConstants.Things.THING_ID, JsonPointer.of("hello"), JsonValue.of("world!"), 5L,
-                    dittoHeaders);
-            underTest.tell(attributeModified, getRef());
-
-            final OutboundSignal unmappedOutboundSignal = probe.expectMsgClass(OutboundSignal.class);
-            assertThat(unmappedOutboundSignal.getSource()).isEqualTo(attributeModified);
-
-            // WHEN: a second event reuses the DittoHeaders - and therefore the correlation-id - and asks for 2 acks
-            final AcknowledgementLabel acknowledgementLabel2 = AcknowledgementLabel.of("test-ack-2");
-            final AcknowledgementLabel acknowledgementLabel3 = AcknowledgementLabel.of("test-ack-3");
-            final DittoHeaders dittoHeaders2 = dittoHeaders.toBuilder()
-                    .acknowledgementRequest(
-                            AcknowledgementRequest.of(acknowledgementLabel2),
-                            AcknowledgementRequest.of(acknowledgementLabel3)
-                    ).build();
-            final AttributeModified attributeModified2 = AttributeModified.of(
-                    TestConstants.Things.THING_ID, JsonPointer.of("hello"), JsonValue.of("you"), 6L, dittoHeaders2);
-            underTest.tell(attributeModified2, getRef());
-
-            // THEN: expect 2 NACKs to arrive with status 409, for both of the requested AcknowledgementLabels
-            final Acknowledgement nack1 = expectMsgClass(Acknowledgement.class);
-            assertThat(nack1.getStatusCode()).isEqualByComparingTo(HttpStatusCode.CONFLICT);
-            final Acknowledgement nack2 = expectMsgClass(Acknowledgement.class);
-            assertThat(nack2.getStatusCode()).isEqualByComparingTo(HttpStatusCode.CONFLICT);
-        }};
-    }
-
-    @Test
->>>>>>> 03158807
     public void forwardSearchCommands() {
         new TestKit(actorSystem) {{
             final ConnectionId myConnectionId = ConnectionId.of(UUID.randomUUID().toString());
