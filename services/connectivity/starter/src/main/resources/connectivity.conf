ditto {
<<<<<<< HEAD

  persistence.operations.delay-after-persistence-actor-shutdown = 5s
  persistence.operations.delay-after-persistence-actor-shutdown = ${?DELAY_AFTER_PERSISTENCE_ACTOR_SHUTDOWN}

  connectivity {
    http {
      # InetAddress.getLocalHost.getHostAddress is used if empty
      hostname = ""
      hostname = ${?HOSTNAME}
      hostname = ${?BIND_HOSTNAME}
      port = 8080
      port = ${?HTTP_PORT}
    }

    metrics {
      systemMetrics.enabled = true
      systemMetrics.enabled = ${?SYSTEM_METRICS_ENABLED}

      prometheus {
        enabled = true
        enabled = ${?PROMETHEUS_ENABLED}
        hostname = 0.0.0.0
        hostname = ${?PROMETHEUS_HOSTNAME}
        port = 9095
        port = ${?PROMETHEUS_PORT}
      }
    }

    cluster {
      # as a rule of thumb: should be factor ten of the amount of cluster nodes available
      # be aware that it must be the same as for all other services (e.g. search-updater)
      number-of-shards = 30
      number-of-shards = ${?CLUSTER_NUMBER_OF_SHARDS}
=======
  mongodb {
    options {
      ssl = false
      ssl = ${?MONGO_DB_SSL_ENABLED}
      w = 1
>>>>>>> 7a639d8a
    }
  }

  connectivity {
    connection {
      supervisor {
        exponential-backoff {
          min = 1s
          max = 10s
          random-factor = 0.2
        }
      }

      snapshot {
        threshold = 10
      }

      # how long for connection actor to wait between subscribing to pub/sub topics and sending response
      flush-pending-responses-timeout = 5s
      flush-pending-responses-timeout = ${?CONNECTIVITY_FLUSH_PENDING_RESPONSES_TIMEOUT}

      # how long for connection actor to wait for response from client actors
      # by default this value is very high because connection establishment can take very long and if we timeout too
      # early the connection is not subscribed for events properly
      client-actor-ask-timeout = 60s
      client-actor-ask-timeout = ${?CONNECTIVITY_CLIENT_ACTOR_ASK_TIMEOUT}

      amqp10 {
        consumer {
          throttling {
            # Interval at which the consumer is throttled. Disable throttling with a value of zero.
            interval = 1s
            interval = ${?AMQP10_CONSUMER_THROTTLING_INTERVAL}

            # The maximum number of messages the consumer is allowed to receive within the configured
            # throttling interval e.g. 100msgs/s. Disable throttling with a value of zero.
            limit = 100
            limit = ${?AMQP10_CONSUMER_THROTTLING_LIMIT}
          }
        }
      }

      mqtt {
        # maximum mumber of MQTT messages to buffer in a source (presumably for at-least-once and exactly-once delivery)
        source-buffer-size = 8
        source-buffer-size = ${?CONNECTIVITY_MQTT_SOURCE_BUFFER_SIZE}
      }

      kafka.producer.internal { # internal configuration as needed by Kafka client library
        # Tuning parameter of how many sends that can run in parallel.
        parallelism = 100

        # Duration to wait for `KafkaConsumer.close` to finish.
        close-timeout = 60s

        # Fully qualified config path which holds the dispatcher configuration
        # to be used by the producer stages. Some blocking may occur.
        # When this value is empty, the dispatcher configured for the stream
        # will be used.
        use-dispatcher = "akka.kafka.default-dispatcher"

        # The time interval to commit a transaction when using the `Transactional.sink` or `Transactional.flow`
        eos-commit-interval = 100ms

        # Properties defined by org.apache.kafka.clients.producer.ProducerConfig
        # can be defined in this configuration section.
        kafka-clients {

          # Close idle connections after the number of milliseconds specified by this config.
          # When a message should be produced after a connection was closed because of this timeout, the client
          # simply opens the connection again, so for producers there is no need to increase this value:
          connections.max.idle.ms = 540000 # default: 540000 (9min)

          # The maximum amount of time in milliseconds to wait when reconnecting to a broker that has repeatedly failed to connect.
          # If provided, the backoff per host will increase exponentially for each consecutive connection failure, up to this maximum.
          reconnect.backoff.max.ms = 10000 # default: 1000
          # The base amount of time to wait before attempting to reconnect to a given host.
          # This avoids repeatedly connecting to a host in a tight loop.
          reconnect.backoff.ms = 500 # default: 50
        }
      }
    }

    mapping {

      factory = "org.eclipse.ditto.services.connectivity.mapping.MessageMappers"

      javascript {
        # the maximum script size in bytes of a mapping script to run
        # prevents loading big JS dependencies into the script (e.g. jQuery which has ~250kB)
        maxScriptSizeBytes = 50000 # 50kB
        # the maximum execution time of a mapping script to run
        # prevents endless loops and too complex scripts
        maxScriptExecutionTime = 500ms
        # the maximum call stack depth in the mapping script
        # prevents recursions or other too complex computation
        maxScriptStackDepth = 10
      }
    }

    reconnect {
      # initial delay for reconnecting the connections after the ReconnectActor has been started.
      initial-delay = 0s
      initial-delay = ${?RECONNECT_INITIAL_DELAY}
      # interval for trying to reconnect all started connections.
      interval = 10m
      interval = ${?RECONNECT_INTERVAL}

      # used to throttle recovery of connections, so that not all connections are recovered at the same time
      rate {
        frequency = 1s
        frequency = ${?RECONNECT_RATE_FREQUENCY}
        entities = 1
        entities = ${?RECONNECT_RATE_ENTITIES}
      }
    }

    # init timeout for client actors (if no connect msg is received the parent actor is asked whether to connect)
    client.init-timeout = 5s
  }
}

akka {
  cluster {
    sharding {
      role = "connectivity"

      # When this is set to 'on' the active entity actors will automatically be restarted
      # upon Shard restart. i.e. if the Shard is started on a different ShardRegion
      # due to rebalance or crash.
      remember-entities = on
    }

    roles = [
      "connectivity"
    ]
  }

  persistence {
    journal.auto-start-journals = [
      "akka-contrib-mongodb-persistence-connection-journal"
    ]
    snapshot-store.auto-start-snapshot-stores = [
      "akka-contrib-mongodb-persistence-connection-snapshots"
    ]
  }
}

akka-contrib-mongodb-persistence-connection-journal {
  class = "akka.contrib.persistence.mongodb.MongoJournal"
  plugin-dispatcher = "connection-persistence-dispatcher"

  overrides {
    journal-collection = "connection_journal"
    journal-index = "connection_journal_index"

    realtime-collection = "connection_realtime"
    metadata-collection = "connection_metadata"
  }

  event-adapters {
    mongodbobject = "org.eclipse.ditto.services.connectivity.messaging.persistence.ConnectivityMongoEventAdapter"
  }

  event-adapter-bindings {
    "org.eclipse.ditto.signals.events.base.Event" = mongodbobject
    "org.bson.BsonValue" = mongodbobject
  }
}

akka-contrib-mongodb-persistence-connection-snapshots {
  class = "akka.contrib.persistence.mongodb.MongoSnapshots"
  plugin-dispatcher = "connection-persistence-dispatcher"
  overrides {
    snaps-collection = "connection_snaps"
    snaps-index = "connection_snaps_index"
  }
}

akka-contrib-mongodb-persistence-reconnect-readjournal {
  # Class name of the plugin.
  class = "akka.contrib.persistence.mongodb.MongoReadJournal"

  overrides {
    journal-collection = "connection_journal"
    journal-index = "connection_journal_index"

    realtime-collection = "connection_realtime"
    metadata-collection = "connections_metadata"
  }
}

connection-persistence-dispatcher {
  type = Dispatcher
  executor = "fork-join-executor"
  fork-join-executor {
    parallelism-min = 4
    parallelism-factor = 3.0
    parallelism-max = 32
    parallelism-max = ${?DEFAULT_DISPATCHER_PARALLELISM_MAX}
  }
  # Throughput defines the maximum number of messages to be
  # processed per actor before the thread jumps to the next actor.
  # Set to 1 for as fair as possible.
  throughput = 2
}

rabbit-stats-bounded-mailbox {
  mailbox-type = "akka.dispatch.BoundedMailbox"
  mailbox-capacity = 10
  mailbox-push-timeout-time = 0s
}

message-mapping-processor-dispatcher {
  type = Dispatcher
  executor = "fork-join-executor"
  fork-join-executor {
    # Min number of threads to cap factor-based parallelism number to
    parallelism-min = 4
    # Parallelism (threads) ... ceil(available processors * factor)
    parallelism-factor = 3.0
    # Max number of threads to cap factor-based parallelism number to
    parallelism-max = 64
  }
  throughput = 5
}

jms-connection-handling-dispatcher {
  # one thread per actor because the actor blocks.
  type = PinnedDispatcher
  executor = "thread-pool-executor"
}

include "connectivity-extension"<|MERGE_RESOLUTION|>--- conflicted
+++ resolved
@@ -1,47 +1,14 @@
 ditto {
-<<<<<<< HEAD
-
-  persistence.operations.delay-after-persistence-actor-shutdown = 5s
-  persistence.operations.delay-after-persistence-actor-shutdown = ${?DELAY_AFTER_PERSISTENCE_ACTOR_SHUTDOWN}
-
-  connectivity {
-    http {
-      # InetAddress.getLocalHost.getHostAddress is used if empty
-      hostname = ""
-      hostname = ${?HOSTNAME}
-      hostname = ${?BIND_HOSTNAME}
-      port = 8080
-      port = ${?HTTP_PORT}
-    }
-
-    metrics {
-      systemMetrics.enabled = true
-      systemMetrics.enabled = ${?SYSTEM_METRICS_ENABLED}
-
-      prometheus {
-        enabled = true
-        enabled = ${?PROMETHEUS_ENABLED}
-        hostname = 0.0.0.0
-        hostname = ${?PROMETHEUS_HOSTNAME}
-        port = 9095
-        port = ${?PROMETHEUS_PORT}
-      }
-    }
-
-    cluster {
-      # as a rule of thumb: should be factor ten of the amount of cluster nodes available
-      # be aware that it must be the same as for all other services (e.g. search-updater)
-      number-of-shards = 30
-      number-of-shards = ${?CLUSTER_NUMBER_OF_SHARDS}
-=======
   mongodb {
     options {
       ssl = false
       ssl = ${?MONGO_DB_SSL_ENABLED}
       w = 1
->>>>>>> 7a639d8a
-    }
-  }
+    }
+  }
+
+  persistence.operations.delay-after-persistence-actor-shutdown = 5s
+  persistence.operations.delay-after-persistence-actor-shutdown = ${?DELAY_AFTER_PERSISTENCE_ACTOR_SHUTDOWN}
 
   connectivity {
     connection {
