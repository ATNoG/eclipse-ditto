## Eclipse Ditto :: Services

This module contains the service
* **models** - specific service-internal model classes
* **utils** - common functionality shared across all services

and the actual services:
* **policies** - persistence of `Policies`
* **things** - persistence of `Things` and `Features`
* **thingsearch** - tracking changes to `Things`, `Features`, `Policies` and updating an optimized
search index + executes queries on this search index
<<<<<<< HEAD
* **gateway** - provides HTTP and WebSocket API
* **concierge** - orchestrates the backing persistence services (including authorization) 
* **amqp-bridge** - connects to an AMQP 1.0 endpoint (e.g. [Eclipse Hono](https://eclipse.org/hono/)) 
and consumes messages in Ditto Protocol from it
=======
* **gateway** - provides HTTP and WebSocket API and orchestrates the backing persistence services 
* **connectivity** - connects to AMQP 1.0 (e.g. [Eclipse Hono](https://eclipse.org/hono/)) and AMQP 0.9.1 endpoints 
and consumes messages in Ditto Protocol from it, optionally converts other formats to Ditto Protocol
>>>>>>> b8846ed1
<|MERGE_RESOLUTION|>--- conflicted
+++ resolved
@@ -9,13 +9,7 @@
 * **things** - persistence of `Things` and `Features`
 * **thingsearch** - tracking changes to `Things`, `Features`, `Policies` and updating an optimized
 search index + executes queries on this search index
-<<<<<<< HEAD
 * **gateway** - provides HTTP and WebSocket API
 * **concierge** - orchestrates the backing persistence services (including authorization) 
-* **amqp-bridge** - connects to an AMQP 1.0 endpoint (e.g. [Eclipse Hono](https://eclipse.org/hono/)) 
-and consumes messages in Ditto Protocol from it
-=======
-* **gateway** - provides HTTP and WebSocket API and orchestrates the backing persistence services 
 * **connectivity** - connects to AMQP 1.0 (e.g. [Eclipse Hono](https://eclipse.org/hono/)) and AMQP 0.9.1 endpoints 
-and consumes messages in Ditto Protocol from it, optionally converts other formats to Ditto Protocol
->>>>>>> b8846ed1
+and consumes messages in Ditto Protocol from it, optionally converts other formats to Ditto Protocol