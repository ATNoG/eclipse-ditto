--- conflicted
+++ resolved
@@ -15,6 +15,12 @@
 import java.time.Duration;
 
 import org.eclipse.ditto.services.base.config.ServiceConfigReader;
+import org.eclipse.ditto.services.thingsearch.common.util.ConfigKeys;
+import org.eclipse.ditto.services.thingsearch.common.util.RootSupervisorStrategyFactory;
+import org.eclipse.ditto.services.thingsearch.persistence.write.ThingsSearchUpdaterPersistence;
+import org.eclipse.ditto.services.thingsearch.persistence.write.impl.MongoThingsSearchUpdaterPersistence;
+import org.eclipse.ditto.services.thingsearch.persistence.write.streaming.ChangeQueueActor;
+import org.eclipse.ditto.services.thingsearch.persistence.write.streaming.SearchUpdaterStream;
 import org.eclipse.ditto.services.utils.akka.streaming.StreamConsumerSettings;
 import org.eclipse.ditto.services.utils.akka.streaming.TimestampPersistence;
 import org.eclipse.ditto.services.utils.cluster.ClusterUtil;
@@ -45,13 +51,6 @@
 import akka.stream.ActorMaterializer;
 import akka.stream.KillSwitch;
 
-import org.eclipse.ditto.services.thingsearch.common.util.ConfigKeys;
-import org.eclipse.ditto.services.thingsearch.common.util.RootSupervisorStrategyFactory;
-import org.eclipse.ditto.services.thingsearch.persistence.write.ThingsSearchUpdaterPersistence;
-import org.eclipse.ditto.services.thingsearch.persistence.write.impl.MongoThingsSearchUpdaterPersistence;
-import org.eclipse.ditto.services.thingsearch.persistence.write.streaming.ChangeQueueActor;
-import org.eclipse.ditto.services.thingsearch.persistence.write.streaming.SearchUpdaterStream;
-
 /**
  * Our "Parent" Actor which takes care of supervision of all other Actors in our system.
  * Child of {@code SearchRootActor}.
@@ -112,10 +111,6 @@
         final Props thingUpdaterProps =
                 ThingUpdater.props(pubSubMediator, changeQueueActor, thingUpdaterMaxIdleTime);
 
-<<<<<<< HEAD
-        startChildActor(ThingsSearchOpsActor.ACTOR_NAME,
-                ThingsSearchOpsActor.props(pubSubMediator, searchUpdaterPersistence));
-=======
         final ActorRef updaterShardRegion =
                 shardRegionFactory.getSearchUpdaterShardRegion(numberOfShards, thingUpdaterProps, CLUSTER_ROLE);
 
@@ -134,13 +129,8 @@
         final Props manualUpdaterProps = ManualUpdater.props(dittoMongoClient.getDefaultDatabase(), thingsUpdaterActor);
         startClusterSingletonActor(ManualUpdater.ACTOR_NAME, manualUpdaterProps);
 
-        // TODO: refactor config.
-        // start namespace ops actor as cluster singleton
-        if (config.getBoolean("ditto.things-search.delete.namespace")) {
-            startClusterSingletonActor(ThingsSearchNamespaceOpsActor.ACTOR_NAME,
-                    ThingsSearchNamespaceOpsActor.props(pubSubMediator, searchUpdaterPersistence));
-        }
->>>>>>> 50646af9
+        startChildActor(ThingsSearchOpsActor.ACTOR_NAME,
+                ThingsSearchOpsActor.props(pubSubMediator, searchUpdaterPersistence));
 
         final boolean thingsSynchronizationActive = config.getBoolean(ConfigKeys.THINGS_SYNCER_ACTIVE);
         if (thingsSynchronizationActive) {
@@ -224,6 +214,11 @@
         return supervisorStrategy;
     }
 
+    private ActorRef startChildActor(final String actorName, final Props props) {
+        log.info("Starting child actor '{}'", actorName);
+        return getContext().actorOf(props, actorName);
+    }
+
     private void startClusterSingletonActor(final String actorName, final Props props) {
         ClusterUtil.startSingleton(getContext(), ConfigKeys.SEARCH_ROLE, actorName, props);
     }
