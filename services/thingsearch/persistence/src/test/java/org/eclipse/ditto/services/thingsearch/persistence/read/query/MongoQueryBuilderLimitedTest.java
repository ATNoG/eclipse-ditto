--- conflicted
+++ resolved
@@ -22,15 +22,9 @@
 import org.eclipse.ditto.model.query.SortDirection;
 import org.eclipse.ditto.model.query.SortOption;
 import org.eclipse.ditto.model.query.criteria.Criteria;
-<<<<<<< HEAD
-import org.eclipse.ditto.model.query.expression.SortFieldExpression;
+import org.eclipse.ditto.model.query.expression.SimpleFieldExpressionImpl;
 import org.eclipse.ditto.services.base.DittoService;
 import org.eclipse.ditto.services.base.config.limits.DefaultLimitsConfig;
-=======
-import org.eclipse.ditto.model.query.expression.SimpleFieldExpressionImpl;
-import org.eclipse.ditto.services.base.config.DittoLimitsConfigReader;
-import org.eclipse.ditto.services.base.config.LimitsConfigReader;
->>>>>>> f686e119
 import org.junit.Before;
 import org.junit.BeforeClass;
 import org.junit.Test;
@@ -55,15 +49,12 @@
     private int defaultPageSizeFromConfig;
     private MongoQueryBuilder underTest;
 
-<<<<<<< HEAD
     @BeforeClass
     public static void initTestFixture() {
         final Config testConfig = ConfigFactory.load("test");
         limitsConfig = DefaultLimitsConfig.of(testConfig.getConfig(DittoService.DITTO_CONFIG_PATH));
     }
 
-=======
->>>>>>> f686e119
     @Before
     public void setUp() {
         maxPageSizeFromConfig = limitsConfig.getThingsSearchMaxPageSize();
@@ -83,10 +74,7 @@
         assertThat(query.getCriteria()).isEqualTo(criteria);
     }
 
-<<<<<<< HEAD
-=======
     @Test
->>>>>>> f686e119
     public void buildWithSort() {
         final List<SortOption> sortOptions = Collections.singletonList(KNOWN_SORT_OPTION);
         final Query query = underTest.sort(sortOptions).build();
@@ -94,8 +82,6 @@
         assertThat(query.getSortOptions()).isEqualTo(sortOptions);
     }
 
-<<<<<<< HEAD
-=======
     @Test
     public void appendDefaultSortOption() {
         final SortOption defaultSortOption =
@@ -106,7 +92,6 @@
         assertThat(query.getSortOptions()).contains(defaultSortOption);
     }
 
->>>>>>> f686e119
     @Test
     public void buildWithLimit() {
         final int limit = maxPageSizeFromConfig - 1;
