--- conflicted
+++ resolved
@@ -23,10 +23,7 @@
 import org.eclipse.ditto.model.things.ThingId;
 import org.eclipse.ditto.services.models.thingsearch.SearchNamespaceReportResult;
 import org.eclipse.ditto.services.thingsearch.common.model.ResultList;
-<<<<<<< HEAD
-=======
 import org.eclipse.ditto.services.thingsearch.persistence.write.model.Metadata;
->>>>>>> ea4bda08
 
 import akka.NotUsed;
 import akka.stream.javadsl.Source;
@@ -82,7 +79,6 @@
             @Nullable Set<String> namespaces);
 
     /**
-<<<<<<< HEAD
      * Stream the IDs for all found documents without result size limit.
      *
      * @param query the query for matching.
@@ -93,7 +89,8 @@
      */
     Source<ThingId, NotUsed> findAllUnlimited(Query query, List<String> authorizationSubjectIds,
             @Nullable Set<String> namespaces);
-=======
+
+    /**
      * Start a stream of metadata of all search index entries not marked for deletion.
      * Do not consider authorization.
      *
@@ -102,7 +99,6 @@
      * @return the source of metadata of all search index entries.
      */
     Source<Metadata, NotUsed> sudoStreamMetadata(final EntityId lowerBound);
->>>>>>> ea4bda08
 
     /**
      * Returns the IDs for all found documents.
