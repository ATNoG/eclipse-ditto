--- conflicted
+++ resolved
@@ -68,29 +68,10 @@
     }
 
     @Test
-<<<<<<< HEAD
-    public void toSnapshotStoreFromSnapshotStoreRoundtripV2ReturnsExpected() {
-        toSnapshotStoreFromSnapshotStoreRoundtripReturnsExpected(TestConstants.Thing.THING_V2);
-        expectSnapshotPublished();
-    }
-
-    private void expectSnapshotPublished() {
-        pubSubProbe.expectMsg(DistPubSubAccess.publishViaGroup(
-                ThingSnapshotTaken.PUBSUB_TOPIC,
-                DittoThingSnapshotTaken.of(TestConstants.Thing.THING_ID)));
-=======
-    public void toSnapshotStoreFromSnapshotStoreRoundTripV1ReturnsExpected() {
-        final var thingV1 = TestConstants.Thing.THING_V1;
-        toSnapshotStoreFromSnapshotStoreRoundTripReturnsExpected(thingV1);
-        expectSnapshotPublished(thingV1);
-    }
-
-    @Test
     public void toSnapshotStoreFromSnapshotStoreRoundTripV2ReturnsExpected() {
         final var thingV2 = TestConstants.Thing.THING_V2;
         toSnapshotStoreFromSnapshotStoreRoundTripReturnsExpected(thingV2);
         expectSnapshotPublished(thingV2);
->>>>>>> 6710d4ed
     }
 
     private void toSnapshotStoreFromSnapshotStoreRoundTripReturnsExpected(final Thing thing) {
