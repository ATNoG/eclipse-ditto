--- conflicted
+++ resolved
@@ -81,19 +81,11 @@
                 .match(SudoRetrieveThings.class, srt -> aggregatorProxyActor.forward(srt, getContext()))
 
                 .match(QueryThings.class, qt -> {
-<<<<<<< HEAD
                     final ActorRef responseActor = getContext().actorOf(
-                            QueryThingsPerRequestActor.props(qt, aggregatorProxyActor, getSender()));
+                            QueryThingsPerRequestActor.props(qt, aggregatorProxyActor, getSender(),
+                                    pubSubMediator));
                     conciergeForwarder.tell(qt, responseActor);
                 })
-=======
-                            final ActorRef responseActor = getContext().actorOf(
-                                    QueryThingsPerRequestActor.props(qt, aggregatorProxyActor, getSender(),
-                                            pubSubMediator));
-                            conciergeForwarder.tell(qt, responseActor);
-                        }
-                )
->>>>>>> ea4bda08
 
                 /* send all other Commands to Concierge Service */
                 .match(Command.class, this::forwardToConciergeService)
