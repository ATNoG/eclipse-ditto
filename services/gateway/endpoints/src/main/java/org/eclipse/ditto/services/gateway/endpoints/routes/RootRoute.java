--- conflicted
+++ resolved
@@ -493,15 +493,10 @@
         private CustomHeadersHandler customHeadersHandler;
         private RejectionHandler rejectionHandler;
 
-<<<<<<< HEAD
+        private DittoHeadersSizeChecker dittoHeadersSizeChecker;
+
         private Builder(final HttpConfig httpConfig) {
             this.httpConfig = httpConfig;
-=======
-        private DittoHeadersSizeChecker dittoHeadersSizeChecker;
-
-        private Builder() {
-            super();
->>>>>>> f686e119
         }
 
         @Override
