/*
 * Copyright (c) 2017 Bosch Software Innovations GmbH.
 *
 * All rights reserved. This program and the accompanying materials
 * are made available under the terms of the Eclipse Public License v2.0
 * which accompanies this distribution, and is available at
 * https://www.eclipse.org/org/documents/epl-2.0/index.php
 *
 * Contributors:
 *    Bosch Software Innovations GmbH - initial contribution
 */
package org.eclipse.ditto.services.gateway.endpoints.routes.sse;

import static akka.http.javadsl.server.Directives.completeOK;
import static akka.http.javadsl.server.Directives.get;
import static akka.http.javadsl.server.Directives.headerValuePF;
import static akka.http.javadsl.server.Directives.parameterOptional;
import static akka.http.javadsl.server.Directives.pathEndOrSingleSlash;
import static akka.http.javadsl.server.Directives.rawPathPrefix;
import static org.eclipse.ditto.services.gateway.endpoints.directives.CustomPathMatchers.mergeDoubleSlashes;

import java.util.Arrays;
import java.util.List;
import java.util.Optional;
import java.util.UUID;
import java.util.concurrent.TimeUnit;
<<<<<<< HEAD
=======
import java.util.function.BiFunction;
import java.util.function.Function;
>>>>>>> 3b469cb9
import java.util.stream.StreamSupport;

import javax.annotation.Nullable;

import org.eclipse.ditto.json.JsonField;
import org.eclipse.ditto.json.JsonFieldSelector;
import org.eclipse.ditto.json.JsonObject;
import org.eclipse.ditto.model.base.headers.DittoHeaders;
import org.eclipse.ditto.model.base.json.JsonSchemaVersion;
import org.eclipse.ditto.model.base.json.Jsonifiable;
import org.eclipse.ditto.model.things.Thing;
import org.eclipse.ditto.services.gateway.endpoints.routes.AbstractRoute;
import org.eclipse.ditto.services.gateway.endpoints.routes.things.ThingsParameter;
import org.eclipse.ditto.services.gateway.streaming.Connect;
import org.eclipse.ditto.services.gateway.streaming.StartStreaming;
import org.eclipse.ditto.signals.events.things.ThingEventToThingConverter;
import org.eclipse.ditto.services.gateway.streaming.actors.EventAndResponsePublisher;
import org.eclipse.ditto.services.models.concierge.streaming.StreamingType;
import org.eclipse.ditto.signals.events.things.ThingEvent;

import akka.NotUsed;
import akka.actor.ActorRef;
import akka.actor.ActorSystem;
import akka.http.javadsl.marshalling.sse.EventStreamMarshalling;
import akka.http.javadsl.model.HttpHeader;
import akka.http.javadsl.model.MediaTypes;
import akka.http.javadsl.model.headers.Accept;
import akka.http.javadsl.model.sse.ServerSentEvent;
import akka.http.javadsl.server.RequestContext;
import akka.http.javadsl.server.Route;
import akka.http.scaladsl.model.sse.ServerSentEvent$;
import akka.japi.JavaPartialFunction;
import akka.stream.javadsl.Source;
import scala.concurrent.duration.FiniteDuration;

/**
 * Builder for creating Akka HTTP routes for SSE (Server Sent Events) {@code /things} routes.
 */
public class SseThingsRoute extends AbstractRoute {

    private static final String PATH_THINGS = "things";

    private static final String STREAMING_TYPE_SSE = "SSE";

    private ActorRef streamingActor;

    /**
     * Constructs the SSE - ServerSentEvents supporting {@code /things} route builder.
     *
     * @param proxyActor an actor selection of the command delegating actor.
     * @param actorSystem the ActorSystem to use.
     * @throws NullPointerException if any argument is {@code null}.
     */
    public SseThingsRoute(final ActorRef proxyActor, final ActorSystem actorSystem, final ActorRef streamingActor) {
        super(proxyActor, actorSystem);
        this.streamingActor = streamingActor;
    }

    /**
     * Describes {@code /things} SSE route.
     *
     * @return {@code /things} SSE route.
     */
    @SuppressWarnings("squid:S1172") // allow unused ctx-Param in order to have a consistent route-"interface"
    public Route buildThingsSseRoute(final RequestContext ctx, final DittoHeaders dittoHeaders,
            final Function<Route, Route> inner) {
        return rawPathPrefix(mergeDoubleSlashes().concat(PATH_THINGS), () ->
                pathEndOrSingleSlash(() ->
                        get(() ->
                                headerValuePF(AcceptHeaderExtractor.INSTANCE, accept ->
                                        inner.apply(parameterOptional(ThingsParameter.FIELDS.toString(), fieldsString ->
                                                parameterOptional(ThingsParameter.IDS.toString(),
                                                        idsString -> // "ids" is optional for SSE
<<<<<<< HEAD
                                                                parameterOptional("filter", filterString ->
                                                                        createSseRoute(dittoHeaders,
                                                                                calculateSelectedFields(
                                                                                        fieldsString).orElse(null),
                                                                                idsString.map(ids -> ids.split(",")),
                                                                                filterString.orElse(null))
                                                                )
                                                )
=======
                                                                createSseRoute(dittoHeaders,
                                                                        calculateSelectedFields(fieldsString).orElse(
                                                                                null),
                                                                        idsString.map(ids -> ids.split(","))
                                                                )
                                                ))
>>>>>>> 3b469cb9
                                        )

                                )
                        )
                )
        );
    }

    @SuppressWarnings("squid:CommentedOutCodeLine")
    // Javascript example e.g. in Chrome console:
      /*
         var source = new EventSource('http://localhost:8080/api/1/things?ids=org.eclipse.ditto:foo2000&fields=attributes');
         source.addEventListener('message', function (e) {
             console.log(e.data);
         }, false);
       */
    private Route createSseRoute(final DittoHeaders dittoHeaders, final JsonFieldSelector fieldSelector,
            final Optional<String[]> thingIds, @Nullable final String filterString) {
        final Optional<List<String>> targetThingIds = thingIds.map(Arrays::asList);

        final String connectionCorrelationId = dittoHeaders.getCorrelationId()
                .orElseGet(() -> UUID.randomUUID().toString());
        final JsonSchemaVersion jsonSchemaVersion =
                dittoHeaders.getSchemaVersion().orElse(dittoHeaders.getImplementedSchemaVersion());

        final Source<ServerSentEvent, NotUsed> sseSource =
                Source.<Jsonifiable.WithPredicate<JsonObject, JsonField>>actorPublisher(
                        EventAndResponsePublisher.props(10))
                        .mapMaterializedValue(actorRef -> {
                            streamingActor.tell(new Connect(actorRef, connectionCorrelationId, STREAMING_TYPE_SSE),
                                    null);
                            streamingActor.tell(
                                    new StartStreaming(StreamingType.EVENTS, connectionCorrelationId,
                                            dittoHeaders.getAuthorizationContext(), filterString),
                                    null);
                            return NotUsed.getInstance();
                        })
                        .filter(jsonifiable -> jsonifiable instanceof ThingEvent)
                        .map(jsonifiable -> ((ThingEvent) jsonifiable))
                        .filter(thingEvent -> !targetThingIds.isPresent() || targetThingIds.get().contains(
                                thingEvent.getThingId())) // only Events of the target thingIds
                        .map(ThingEventToThingConverter::thingEventToThing)
                        .filter(Optional::isPresent)
                        .map(Optional::get)
                        .map(thing -> fieldSelector != null ? thing.toJson(jsonSchemaVersion, fieldSelector) :
                                thing.toJson(jsonSchemaVersion))
                        .filter(thingJson -> fieldSelector == null || fieldSelector.getPointers().stream()
                                .filter(p -> !p.equals(Thing.JsonFields.ID.getPointer())) // ignore "thingId"
                                .anyMatch(
                                        thingJson::contains)) // check if the resulting JSON did contain ANY of the requested fields
                        .filter(thingJson -> !thingJson.isEmpty()) // avoid sending back empty jsonValues
                        .map(jsonValue -> ServerSentEvent.create(jsonValue.toString()))
                        .keepAlive(FiniteDuration.apply(1, TimeUnit.SECONDS),
                                ServerSentEvent$.MODULE$::heartbeat);

        return completeOK(sseSource, EventStreamMarshalling.toEventStream());
    }

    private static final class AcceptHeaderExtractor extends JavaPartialFunction<HttpHeader, Accept> {

        private static final AcceptHeaderExtractor INSTANCE = new AcceptHeaderExtractor();

        private AcceptHeaderExtractor() {
        }

        @Override
        public Accept apply(final HttpHeader x, final boolean isCheck) {
            if (x instanceof Accept) {
                if (isCheck) {
                    return null;
                } else if (matchesTextEventStream((Accept) x)) {
                    return ((Accept) x);
                }
            }
            throw noMatch();
        }

        private static boolean matchesTextEventStream(final Accept accept) {
            return StreamSupport.stream(accept.getMediaRanges().spliterator(), false)
                    .filter(mr -> !"*".equals(mr.mainType()))
                    .anyMatch(mr -> mr.matches(MediaTypes.TEXT_EVENT_STREAM));
        }

    }
}<|MERGE_RESOLUTION|>--- conflicted
+++ resolved
@@ -24,11 +24,8 @@
 import java.util.Optional;
 import java.util.UUID;
 import java.util.concurrent.TimeUnit;
-<<<<<<< HEAD
-=======
 import java.util.function.BiFunction;
 import java.util.function.Function;
->>>>>>> 3b469cb9
 import java.util.stream.StreamSupport;
 
 import javax.annotation.Nullable;
@@ -102,7 +99,6 @@
                                         inner.apply(parameterOptional(ThingsParameter.FIELDS.toString(), fieldsString ->
                                                 parameterOptional(ThingsParameter.IDS.toString(),
                                                         idsString -> // "ids" is optional for SSE
-<<<<<<< HEAD
                                                                 parameterOptional("filter", filterString ->
                                                                         createSseRoute(dittoHeaders,
                                                                                 calculateSelectedFields(
@@ -111,14 +107,6 @@
                                                                                 filterString.orElse(null))
                                                                 )
                                                 )
-=======
-                                                                createSseRoute(dittoHeaders,
-                                                                        calculateSelectedFields(fieldsString).orElse(
-                                                                                null),
-                                                                        idsString.map(ids -> ids.split(","))
-                                                                )
-                                                ))
->>>>>>> 3b469cb9
                                         )
 
                                 )
