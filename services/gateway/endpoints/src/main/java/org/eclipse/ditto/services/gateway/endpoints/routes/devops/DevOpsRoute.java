/*
 * Copyright (c) 2017 Contributors to the Eclipse Foundation
 *
 * See the NOTICE file(s) distributed with this work for additional
 * information regarding copyright ownership.
 *
 * This program and the accompanying materials are made available under the
 * terms of the Eclipse Public License 2.0 which is available at
 * http://www.eclipse.org/legal/epl-2.0
 *
 * SPDX-License-Identifier: EPL-2.0
 */
package org.eclipse.ditto.services.gateway.endpoints.routes.devops;

import static akka.http.javadsl.server.Directives.extractDataBytes;
import static akka.http.javadsl.server.Directives.get;
import static akka.http.javadsl.server.Directives.parameterOptional;
import static akka.http.javadsl.server.Directives.post;
import static akka.http.javadsl.server.Directives.put;
import static akka.http.javadsl.server.Directives.rawPathPrefix;
import static akka.http.javadsl.server.Directives.route;
import static org.eclipse.ditto.model.base.common.ConditionChecker.checkNotNull;
import static org.eclipse.ditto.services.gateway.endpoints.directives.CustomPathMatchers.mergeDoubleSlashes;
import static org.eclipse.ditto.services.gateway.endpoints.directives.DevOpsBasicAuthenticationDirective.REALM_DEVOPS;

import java.util.Optional;
import java.util.UUID;

import javax.annotation.Nullable;

import org.eclipse.ditto.json.JsonFactory;
import org.eclipse.ditto.json.JsonObject;
import org.eclipse.ditto.json.JsonPointer;
import org.eclipse.ditto.json.JsonValue;
import org.eclipse.ditto.model.base.headers.DittoHeaders;
import org.eclipse.ditto.model.base.headers.DittoHeadersBuilder;
import org.eclipse.ditto.model.devops.ImmutableLoggerConfig;
import org.eclipse.ditto.protocoladapter.HeaderTranslator;
import org.eclipse.ditto.services.gateway.endpoints.config.DevOpsConfig;
import org.eclipse.ditto.services.gateway.endpoints.config.HttpConfig;
import org.eclipse.ditto.services.gateway.endpoints.directives.DevOpsBasicAuthenticationDirective;
import org.eclipse.ditto.services.gateway.endpoints.routes.AbstractRoute;
import org.eclipse.ditto.signals.commands.devops.ChangeLogLevel;
import org.eclipse.ditto.signals.commands.devops.DevOpsCommand;
import org.eclipse.ditto.signals.commands.devops.ExecutePiggybackCommand;
import org.eclipse.ditto.signals.commands.devops.RetrieveLoggerConfig;

import akka.actor.ActorRef;
import akka.actor.ActorSystem;
import akka.http.javadsl.server.PathMatchers;
import akka.http.javadsl.server.RequestContext;
import akka.http.javadsl.server.Route;
import akka.http.javadsl.unmarshalling.Unmarshaller;
import akka.japi.function.Function;

/**
 * Builder for creating Akka HTTP routes for {@code /devops}.
 */
public final class DevOpsRoute extends AbstractRoute {

    /**
     * Public endpoint of DevOps.
     */
    public static final String PATH_DEVOPS = "devops";

    private static final String PATH_LOGGING = "logging";
    private static final String PATH_PIGGYBACK = "piggyback";

    /**
     * Timeout in milliseconds of how long to wait for all responses before returning.
     */
    private static final String TIMEOUT_PARAMETER = "timeout";

    private final DevOpsConfig devOpsConfig;

    /**
     * Constructs the {@code /devops} route builder.
     *
     * @param actorSystem the Actor System.
     * @param httpConfig the configuration settings of the Gateway service's HTTP endpoint.
     * @param devOpsConfig the configuration settings of the Gateway service's DevOps endpoint.
     * @param headerTranslator translates headers from external sources or to external sources.
     * @throws NullPointerException if any argument is {@code null}.
     */
    public DevOpsRoute(final ActorRef proxyActor,
            final ActorSystem actorSystem,
            final HttpConfig httpConfig,
            final DevOpsConfig devOpsConfig,
            final HeaderTranslator headerTranslator) {

        super(proxyActor, actorSystem, httpConfig, headerTranslator);
        this.devOpsConfig = checkNotNull(devOpsConfig, "DevOpsConfig");
    }

    /**
     * @return the {@code /devops} route.
     */
    public Route buildDevOpsRoute(final RequestContext ctx) {
        return rawPathPrefix(mergeDoubleSlashes().concat(PATH_DEVOPS), () -> {// /devops
            final DevOpsBasicAuthenticationDirective devOpsBasicAuthenticationDirective =
                    DevOpsBasicAuthenticationDirective.getInstance(devOpsConfig);
            return devOpsBasicAuthenticationDirective.authenticateDevOpsBasic(REALM_DEVOPS,
                    parameterOptional(Unmarshaller.sync(Long::parseLong), TIMEOUT_PARAMETER, optionalTimeout ->
                            route(
                                    rawPathPrefix(mergeDoubleSlashes().concat(PATH_LOGGING),
                                            () -> // /devops/logging
                                                    logging(ctx, createHeaders(optionalTimeout))
                                    ),
                                    rawPathPrefix(mergeDoubleSlashes().concat(PATH_PIGGYBACK),
                                            () -> // /devops/piggyback
                                                    piggyback(ctx, createHeaders(optionalTimeout))
                                    )
                            )
                    )
            );
        });
    }

    /*
     * @return {@code /devops/logging} route.
     */
    private Route logging(final RequestContext ctx, final DittoHeaders dittoHeaders) {
        return buildRouteWithOptionalServiceNameAndInstance(ctx, dittoHeaders, this::routeLogging);
    }

    /*
     * @return {@code /devops/piggyback} route.
     */
    private Route piggyback(final RequestContext ctx, final DittoHeaders dittoHeaders) {
        return buildRouteWithOptionalServiceNameAndInstance(ctx, dittoHeaders, this::routePiggyback);
    }

    /*
     * @return {@code /devops/<logging|piggyback>/} route.
     */
    private static Route buildRouteWithOptionalServiceNameAndInstance(final RequestContext ctx,
            final DittoHeaders dittoHeaders, final RouteBuilderWithOptionalServiceNameAndInstance routeBuilder) {

        return route(
                // /devops/<logging|piggyback>/<serviceName>
                buildRouteWithServiceNameAndOptionalInstance(ctx, dittoHeaders, routeBuilder),
                // /devops/<logging|piggyback>/
                routeBuilder.build(ctx, null, null, dittoHeaders)
        );
    }

    /*
     * @return {@code /devops/<logging|piggyback>/<serviceName>} route.
     */
    private static Route buildRouteWithServiceNameAndOptionalInstance(final RequestContext ctx,
            final DittoHeaders dittoHeaders, final RouteBuilderWithOptionalServiceNameAndInstance routeBuilder) {

        return rawPathPrefix(mergeDoubleSlashes().concat(PathMatchers.segment()), serviceName ->
                route(
                        // /devops/<logging|piggyback>/<serviceName>/<instance>
                        buildRouteWithServiceNameAndInstance(ctx, serviceName, dittoHeaders, routeBuilder),
                        // /devops/<logging|piggyback>/<serviceName>
                        routeBuilder.build(ctx, serviceName, null, dittoHeaders)
                )
        );
    }

    /*
     * @return {@code /devops/<logging|piggyback>/<serviceName>/<instance>} route.
     */
    private static Route buildRouteWithServiceNameAndInstance(final RequestContext ctx,
            final String serviceName,
            final DittoHeaders dittoHeaders,
            final RouteBuilderWithOptionalServiceNameAndInstance routeBuilder) {

        return rawPathPrefix(mergeDoubleSlashes().concat(PathMatchers.segment()), instance ->
                // /devops/<logging|piggyback>/<serviceName>/<instance>
                routeBuilder.build(ctx, serviceName, instance, dittoHeaders)
        );
    }

    private Route routeLogging(final RequestContext ctx,
            final String serviceName,
            final String instance,
            final DittoHeaders dittoHeaders) {

        return route(
                get(() ->
                        handlePerRequest(ctx,
                                RetrieveLoggerConfig.ofAllKnownLoggers(serviceName, instance, dittoHeaders),
                                transformResponse(serviceName, instance)
                        )
                ),
                put(() ->
                        extractDataBytes(payloadSource ->
                                handlePerRequest(ctx, dittoHeaders, payloadSource,
                                        loggerConfigJson ->
                                                ChangeLogLevel.of(serviceName, instance,
                                                        ImmutableLoggerConfig.fromJson(loggerConfigJson), dittoHeaders),
                                        transformResponse(serviceName, instance)
                                )
                        )
                )
        );
    }

    private Route routePiggyback(final RequestContext ctx,
            @Nullable final String serviceName,
            @Nullable final String instance,
            final DittoHeaders dittoHeaders) {

        return post(() ->
                extractDataBytes(payloadSource ->
                        handlePerRequest(ctx, dittoHeaders, payloadSource,
                                piggybackCommandJson -> {
                                    final JsonObject parsedJson =
                                            JsonFactory.readFrom(piggybackCommandJson).asObject();

<<<<<<< HEAD
                                    return ExecutePiggybackCommand.of(serviceName,
                                            instance,
=======
                                    final String serviceName1;
                                    final String instance1;

                                    // serviceName and instance from URL are preferred
                                    if (serviceName == null) {
                                        serviceName1 = parsedJson.getValue(DevOpsCommand.JsonFields.JSON_SERVICE_NAME).orElse(serviceName);
                                    } else {
                                        serviceName1 = serviceName;
                                    }

                                    if (instance == null) {
                                        instance1 = parsedJson.getValue(DevOpsCommand.JsonFields.JSON_INSTANCE).orElse(instance);
                                    } else {
                                        instance1 = instance;
                                    }

                                    return ExecutePiggybackCommand.of(serviceName1, instance1,
>>>>>>> f686e119
                                            parsedJson.getValueOrThrow(
                                                    ExecutePiggybackCommand.JSON_TARGET_ACTORSELECTION),
                                            parsedJson.getValueOrThrow(
                                                    ExecutePiggybackCommand.JSON_PIGGYBACK_COMMAND),
                                            parsedJson.getValue("headers")
                                                    .filter(JsonValue::isObject)
                                                    .map(JsonValue::asObject)
                                                    .map(DittoHeaders::newBuilder)
                                                    .map(head -> head.putHeaders(dittoHeaders))
                                                    .map((java.util.function.Function<DittoHeadersBuilder, DittoHeaders>)
                                                            DittoHeadersBuilder::build)
                                                    .orElse(dittoHeaders));
                                }
                        )
                )
        );
    }

    private static Function<JsonValue, JsonValue> transformResponse(final CharSequence serviceName,
            final String instance) {

        final JsonPointer transformerPointer = transformerPointer(serviceName, instance);
        if (transformerPointer.isEmpty()) {
            return resp -> resp;
        }
        return resp -> resp.asObject()
                .getValue(transformerPointer)
                .orElse(JsonFactory.nullObject());
    }

    private static JsonPointer transformerPointer(@Nullable final CharSequence serviceName,
            @Nullable final String instance) {

        JsonPointer newPointer = JsonPointer.empty();
        if (serviceName != null) {
            newPointer = newPointer.append(JsonPointer.of(serviceName));
        }
        if (instance != null) {
            newPointer = newPointer.append(JsonPointer.of(instance));
        }
        return newPointer;
    }

    private static DittoHeaders createHeaders(final Optional<Long> optionalTimeout) {
        final DittoHeadersBuilder headersBuilder =
                DittoHeaders.newBuilder().correlationId(UUID.randomUUID().toString());
        optionalTimeout.ifPresent(t -> headersBuilder.putHeader(TIMEOUT_PARAMETER, Long.toString(t)));
        return headersBuilder.build();
    }

    @FunctionalInterface
    private interface RouteBuilderWithOptionalServiceNameAndInstance {

        Route build(RequestContext ctx, String serviceName, String instance, DittoHeaders dittoHeaders);

    }

}<|MERGE_RESOLUTION|>--- conflicted
+++ resolved
@@ -211,10 +211,6 @@
                                     final JsonObject parsedJson =
                                             JsonFactory.readFrom(piggybackCommandJson).asObject();
 
-<<<<<<< HEAD
-                                    return ExecutePiggybackCommand.of(serviceName,
-                                            instance,
-=======
                                     final String serviceName1;
                                     final String instance1;
 
@@ -232,7 +228,6 @@
                                     }
 
                                     return ExecutePiggybackCommand.of(serviceName1, instance1,
->>>>>>> f686e119
                                             parsedJson.getValueOrThrow(
                                                     ExecutePiggybackCommand.JSON_TARGET_ACTORSELECTION),
                                             parsedJson.getValueOrThrow(
