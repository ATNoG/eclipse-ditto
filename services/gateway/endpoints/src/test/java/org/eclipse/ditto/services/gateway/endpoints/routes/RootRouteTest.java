/*
 * Copyright (c) 2017 Contributors to the Eclipse Foundation
 *
 * See the NOTICE file(s) distributed with this work for additional
 * information regarding copyright ownership.
 *
 * This program and the accompanying materials are made available under the
 * terms of the Eclipse Public License 2.0 which is available at
 * http://www.eclipse.org/legal/epl-2.0
 *
 * SPDX-License-Identifier: EPL-2.0
 */
package org.eclipse.ditto.services.gateway.endpoints.routes;

import static org.eclipse.ditto.services.gateway.endpoints.EndpointTestConstants.KNOWN_DOMAIN;
import static org.eclipse.ditto.services.gateway.endpoints.EndpointTestConstants.UNKNOWN_PATH;

import java.util.Arrays;
import java.util.Collections;
import java.util.UUID;
import java.util.concurrent.Executor;
import java.util.concurrent.Executors;
<<<<<<< HEAD
import java.util.function.Supplier;
=======
import java.util.stream.Collectors;
import java.util.stream.IntStream;
>>>>>>> f686e119

import org.eclipse.ditto.model.base.headers.DittoHeadersSizeChecker;
import org.eclipse.ditto.model.base.json.JsonSchemaVersion;
import org.eclipse.ditto.protocoladapter.HeaderTranslator;
import org.eclipse.ditto.services.gateway.endpoints.EndpointTestBase;
import org.eclipse.ditto.services.gateway.endpoints.EndpointTestConstants;
import org.eclipse.ditto.services.gateway.endpoints.config.DevOpsConfig;
import org.eclipse.ditto.services.gateway.endpoints.directives.HttpsEnsuringDirective;
import org.eclipse.ditto.services.gateway.endpoints.directives.auth.DittoGatewayAuthenticationDirectiveFactory;
import org.eclipse.ditto.services.gateway.endpoints.directives.auth.GatewayAuthenticationDirectiveFactory;
import org.eclipse.ditto.services.gateway.endpoints.routes.devops.DevOpsRoute;
import org.eclipse.ditto.services.gateway.endpoints.routes.health.CachingHealthRoute;
import org.eclipse.ditto.services.gateway.endpoints.routes.policies.PoliciesRoute;
import org.eclipse.ditto.services.gateway.endpoints.routes.sse.SseThingsRoute;
import org.eclipse.ditto.services.gateway.endpoints.routes.stats.StatsRoute;
import org.eclipse.ditto.services.gateway.endpoints.routes.status.OverallStatusRoute;
import org.eclipse.ditto.services.gateway.endpoints.routes.things.ThingsParameter;
import org.eclipse.ditto.services.gateway.endpoints.routes.things.ThingsRoute;
import org.eclipse.ditto.services.gateway.endpoints.routes.thingsearch.ThingSearchRoute;
import org.eclipse.ditto.services.gateway.endpoints.routes.websocket.WebsocketRoute;
import org.eclipse.ditto.services.gateway.endpoints.utils.DefaultHttpClientFacade;
import org.eclipse.ditto.services.gateway.health.DittoStatusAndHealthProviderFactory;
import org.eclipse.ditto.services.gateway.health.StatusAndHealthProvider;
import org.eclipse.ditto.services.gateway.security.HttpHeader;
import org.eclipse.ditto.services.utils.health.cluster.ClusterStatus;
import org.eclipse.ditto.services.utils.health.routes.StatusRoute;
import org.eclipse.ditto.services.utils.protocol.ProtocolAdapterProvider;
import org.junit.Before;
import org.junit.Test;

import com.typesafe.config.Config;

import akka.actor.ActorRef;
import akka.actor.ActorSystem;
import akka.http.javadsl.model.HttpRequest;
import akka.http.javadsl.model.StatusCodes;
import akka.http.javadsl.model.headers.Location;
import akka.http.javadsl.model.headers.RawHeader;
import akka.http.javadsl.server.Route;
import akka.http.javadsl.testkit.TestRoute;
import akka.http.javadsl.testkit.TestRouteResult;

/**
 * Tests {@link RootRoute}.
 */
public final class RootRouteTest extends EndpointTestBase {

    private static final String ROOT_PATH = "/";
    private static final String STATUS_SUB_PATH = "status";
    private static final String HEALTH_SUB_PATH = "health";
    private static final String CLUSTER_SUB_PATH = "cluster";
    private static final String OVERALL_STATUS_PATH =
            ROOT_PATH + OverallStatusRoute.PATH_OVERALL + "/" + STATUS_SUB_PATH;
    private static final String HEALTH_PATH = ROOT_PATH + CachingHealthRoute.PATH_HEALTH;
    private static final String STATUS_CLUSTER_PATH = ROOT_PATH + STATUS_SUB_PATH + "/" + CLUSTER_SUB_PATH;
    private static final String STATUS_HEALTH_PATH = ROOT_PATH + STATUS_SUB_PATH + "/" + HEALTH_SUB_PATH;
    private static final String THINGS_1_PATH = ROOT_PATH + RootRoute.HTTP_PATH_API_PREFIX + "/" +
            JsonSchemaVersion.V_1.toInt() + "/" + ThingsRoute.PATH_THINGS;
    private static final String THINGS_2_PATH = ROOT_PATH + RootRoute.HTTP_PATH_API_PREFIX + "/" +
            JsonSchemaVersion.V_2.toInt() + "/" + ThingsRoute.PATH_THINGS;
    private static final String THING_SEARCH_2_PATH = ROOT_PATH + RootRoute.HTTP_PATH_API_PREFIX + "/" +
            JsonSchemaVersion.V_2.toInt() + "/" + ThingSearchRoute.PATH_SEARCH + "/" + ThingSearchRoute.PATH_THINGS;
    private static final String UNKNOWN_SEARCH_PATH =
            ROOT_PATH + RootRoute.HTTP_PATH_API_PREFIX + "/" + JsonSchemaVersion.V_2.toInt() + "/" +
                    ThingSearchRoute.PATH_SEARCH + "/foo";
    private static final String THINGS_1_PATH_WITH_IDS = THINGS_1_PATH + "?" + ThingsParameter.IDS + "=bumlux";
    private static final String WS_2_PATH = ROOT_PATH + RootRoute.WS_PATH_PREFIX + "/" + JsonSchemaVersion.V_2.toInt();

    private static final String PATH_WITH_INVALID_ENCODING = ROOT_PATH + RootRoute.HTTP_PATH_API_PREFIX + "/" +
            JsonSchemaVersion.V_1.toInt() + "/" + ThingsRoute.PATH_THINGS +
            "/:bumlux/features?fields=feature-1%2properties";

    private static final String HTTPS = "https";

    private TestRoute rootTestRoute;
    private final Executor messageDispatcher;

    public RootRouteTest() {
        this.messageDispatcher = Executors.newFixedThreadPool(8);
    }

    @Before
    public void setUp() {
<<<<<<< HEAD
        final ActorSystem actorSystem = system();
        final Config config = actorSystem.settings().config();
        final ProtocolAdapterProvider protocolAdapterProvider =
                ProtocolAdapterProvider.load(protocolConfig, actorSystem);
        final HeaderTranslator headerTranslator = protocolAdapterProvider.getHttpHeaderTranslator();
        final DefaultHttpClientFacade httpClient = DefaultHttpClientFacade.getInstance(actorSystem, authConfig.getHttpProxyConfig());
        final GatewayAuthenticationDirectiveFactory authenticationDirectiveFactory =
                new DittoGatewayAuthenticationDirectiveFactory(authConfig, cacheConfig, httpClient, messageDispatcher);

        final ActorRef proxyActor = createDummyResponseActor();
        final Supplier<ClusterStatus> clusterStatusSupplier = createClusterStatusSupplierMock();
        final StatusAndHealthProvider statusAndHealthProvider =
                DittoStatusAndHealthProviderFactory.of(actorSystem, clusterStatusSupplier, healthCheckConfig);
        final DevOpsConfig devOpsConfig = authConfig.getDevOpsConfig();

        final Route rootRoute = RootRoute.getBuilder(httpConfig)
                .statsRoute(new StatsRoute(proxyActor, actorSystem, httpConfig, devOpsConfig, headerTranslator))
                .statusRoute(new StatusRoute(clusterStatusSupplier, createHealthCheckingActorMock(), actorSystem))
                .overallStatusRoute(
                        new OverallStatusRoute(clusterStatusSupplier, statusAndHealthProvider, devOpsConfig))
                .cachingHealthRoute(new CachingHealthRoute(statusAndHealthProvider, publicHealthConfig))
                .devopsRoute(new DevOpsRoute(proxyActor, actorSystem, httpConfig, devOpsConfig,
                        headerTranslator))
                .policiesRoute(new PoliciesRoute(proxyActor, actorSystem, httpConfig, headerTranslator))
                .sseThingsRoute(new SseThingsRoute(proxyActor, actorSystem, httpConfig, proxyActor, headerTranslator))
                .thingsRoute(
                        new ThingsRoute(proxyActor, actorSystem, messageConfig, claimMessageConfig, httpConfig,
                                headerTranslator))
                .thingSearchRoute(new ThingSearchRoute(proxyActor, actorSystem, httpConfig, headerTranslator))
                .websocketRoute(new WebsocketRoute(proxyActor, webSocketConfig, actorSystem.eventStream()))
                .supportedSchemaVersions(config.getIntList("http.schema-versions"))
                .protocolAdapterProvider(protocolAdapterProvider)
                .headerTranslator(headerTranslator)
                .httpAuthenticationDirective(authenticationDirectiveFactory.buildHttpAuthentication())
                .wsAuthenticationDirective(authenticationDirectiveFactory.buildWsAuthentication())
=======
        final Config config = system().settings().config();
        final HttpClientFacade httpClient = DefaultHttpClientFacade.getInstance(system());
        final DittoGatewayAuthenticationDirectiveFactory authenticationDirectiveFactory =
                new DittoGatewayAuthenticationDirectiveFactory(config, httpClient, messageDispatcher);
        final RouteFactory routeFactory = RouteFactory.newInstance(system(),
                createDummyResponseActor(),
                createDummyResponseActor(),
                createHealthCheckingActorMock(),
                createClusterStatusSupplierMock(),
                authenticationDirectiveFactory);

        final Route rootRoute = RootRoute.getBuilder()
                .statsRoute(routeFactory.newStatsRoute())
                .statusRoute(routeFactory.newStatusRoute())
                .overallStatusRoute(routeFactory.newOverallStatusRoute())
                .cachingHealthRoute(routeFactory.newCachingHealthRoute())
                .devopsRoute(routeFactory.newDevopsRoute())
                .policiesRoute(routeFactory.newPoliciesRoute())
                .sseThingsRoute(routeFactory.newSseThingsRoute())
                .thingsRoute(routeFactory.newThingsRoute())
                .thingSearchRoute(routeFactory.newThingSearchRoute())
                .websocketRoute(routeFactory.newWebSocketRoute())
                .supportedSchemaVersions(config.getIntList(ConfigKeys.SCHEMA_VERSIONS))
                .protocolAdapterProvider(routeFactory.getProtocolAdapterProvider())
                .headerTranslator(routeFactory.getHeaderTranslator())
                .httpAuthenticationDirective(routeFactory.newHttpAuthenticationDirective())
                .wsAuthenticationDirective(routeFactory.newWsAuthenticationDirective())
                .dittoHeadersSizeChecker(DittoHeadersSizeChecker.of(4096, 10))
>>>>>>> f686e119
                .build();

        rootTestRoute = testRoute(rootRoute);
    }

    @Test
    public void getRoot() {
        final TestRouteResult result =
                rootTestRoute.run(withHttps(withDummyAuthentication(HttpRequest.GET(ROOT_PATH))));
        result.assertStatusCode(StatusCodes.NOT_FOUND);
    }

    @Test
    public void getHealthWithoutAuthReturnsOK() {
        final TestRouteResult result = rootTestRoute.run(withHttps(HttpRequest.GET(HEALTH_PATH)));
        result.assertStatusCode(StatusCodes.OK);
    }

    @Test
    public void getStatusWithAuth() {
        final TestRouteResult result =
                rootTestRoute.run(withHttps(withDevopsCredentials(HttpRequest.GET(OVERALL_STATUS_PATH))));
        result.assertStatusCode(EndpointTestConstants.DUMMY_COMMAND_SUCCESS);
    }

    @Test
    public void getStatusWithoutAuth() {
        final TestRouteResult result = rootTestRoute.run(withHttps(HttpRequest.GET(OVERALL_STATUS_PATH)));
        result.assertStatusCode(StatusCodes.UNAUTHORIZED);
    }

    @Test
    public void getStatusUrlWithoutHttps() {
        final TestRouteResult result = rootTestRoute.run(HttpRequest.GET(OVERALL_STATUS_PATH));
        result.assertStatusCode(StatusCodes.NOT_FOUND);
    }

    @Test
    public void getStatusHealth() {
        // If the endpoint /status/health should be secured do it via webserver for example
        final TestRouteResult result = rootTestRoute.run(withHttps(HttpRequest.GET(STATUS_HEALTH_PATH)));
        result.assertStatusCode(EndpointTestConstants.DUMMY_COMMAND_SUCCESS);
    }

    @Test
    public void getStatusHealthWithoutHttps() {
        final TestRouteResult result = rootTestRoute.run(HttpRequest.GET(STATUS_HEALTH_PATH));
        result.assertStatusCode(StatusCodes.NOT_FOUND);
    }

    @Test
    public void getStatusCluster() {
        // If the endpoint /status/cluster should be secured do it via webserver for example
        final TestRouteResult result = rootTestRoute.run(withHttps(HttpRequest.GET(STATUS_CLUSTER_PATH)));
        result.assertStatusCode(EndpointTestConstants.DUMMY_COMMAND_SUCCESS);
    }

    @Test
    public void getStatusClusterWithoutHttps() {
        final TestRouteResult result = rootTestRoute.run(HttpRequest.GET(STATUS_CLUSTER_PATH));
        result.assertStatusCode(StatusCodes.NOT_FOUND);
    }

    @Test
    public void getThingsUrlWithoutIds() {
        final TestRouteResult result =
                rootTestRoute.run(withHttps(withDummyAuthentication(HttpRequest.GET(THINGS_1_PATH))));
        result.assertStatusCode(StatusCodes.BAD_REQUEST);
    }

    @Test
    public void getThingsUrlWithIds() {
        final TestRouteResult result =
                rootTestRoute.run(withHttps(withDummyAuthentication(HttpRequest.GET(THINGS_1_PATH_WITH_IDS))));
        result.assertStatusCode(EndpointTestConstants.DUMMY_COMMAND_SUCCESS);
    }

    @Test
    public void getThings1UrlWithoutHttps() {
        final TestRouteResult result = rootTestRoute.run(HttpRequest.GET(THINGS_1_PATH));
        result.assertStatusCode(StatusCodes.NOT_FOUND);
    }

    @Test
    public void getThings2UrlWithoutHttps() {
        final TestRouteResult result = rootTestRoute.run(HttpRequest.GET(THINGS_2_PATH));
        result.assertStatusCode(StatusCodes.NOT_FOUND);
    }

    @Test
    public void getThingsUrlWithIdsWithWrongVersionNumber() {
        final String thingsUrlWithIdsWithWrongVersionNumber = ROOT_PATH + RootRoute.HTTP_PATH_API_PREFIX + "/" +
                "nan" + "/" + ThingsRoute.PATH_THINGS + "?" +
                ThingsParameter.IDS + "=bumlux";
        final TestRouteResult result = rootTestRoute.run(
                withHttps(withDummyAuthentication(HttpRequest.GET(thingsUrlWithIdsWithWrongVersionNumber))));
        result.assertStatusCode(StatusCodes.NOT_FOUND);
    }

    @Test
    public void getThingsUrlWithIdsWithNonExistingVersionNumber() {
        final int nonExistingVersion = 9999;
        final String thingsUrlWithIdsWithNonExistingVersionNumber = ROOT_PATH + RootRoute.HTTP_PATH_API_PREFIX + "/" +
                nonExistingVersion + "/" + ThingsRoute.PATH_THINGS + "?" +
                ThingsParameter.IDS + "=bumlux";
        final TestRouteResult result = rootTestRoute.run(
                withHttps(withDummyAuthentication(HttpRequest.GET(thingsUrlWithIdsWithNonExistingVersionNumber))));
        result.assertStatusCode(StatusCodes.NOT_FOUND);
    }

    @Test
    public void getThingSearchUrl() {
        final HttpRequest request = withHttps(withDummyAuthentication(HttpRequest.GET(THING_SEARCH_2_PATH)));

        final TestRouteResult result = rootTestRoute.run(request);
        result.assertStatusCode(EndpointTestConstants.DUMMY_COMMAND_SUCCESS);
    }

    @Test
    public void getNonExistingSearchUrl() {
        final HttpRequest request = withHttps(withDummyAuthentication(HttpRequest.GET(UNKNOWN_SEARCH_PATH)));

        final TestRouteResult result = rootTestRoute.run(request);
        result.assertStatusCode(StatusCodes.NOT_FOUND);
    }

    @Test
    public void getWsUrlWithoutUpgrade() {
        final TestRouteResult result =
                rootTestRoute.run(withHttps(withDummyAuthentication(HttpRequest.GET(WS_2_PATH))));
        assertWebsocketUpgradeExpectedResult(result);
    }

    @Test
    public void getWsUrlWithoutHttps() {
        final TestRouteResult result = rootTestRoute.run(HttpRequest.GET(WS_2_PATH));
        result.assertStatusCode(StatusCodes.NOT_FOUND);
    }

    @Test
    public void getNonExistingToplevelUrl() {
        final TestRouteResult result = rootTestRoute.run(withHttps(HttpRequest.GET(UNKNOWN_PATH)));
        result.assertStatusCode(StatusCodes.NOT_FOUND);
    }

    @Test
    public void getNonExistingToplevelUrlWithoutHttps() {
        final TestRouteResult result = rootTestRoute.run(HttpRequest.GET(UNKNOWN_PATH));
        result.assertStatusCode(StatusCodes.MOVED_PERMANENTLY);
        result.assertHeaderExists(Location.create(HTTPS + "://" + KNOWN_DOMAIN + UNKNOWN_PATH));
    }

    @Test
    public void getWithInvalidEncoding() {
        final TestRouteResult result = rootTestRoute.run(HttpRequest.GET(PATH_WITH_INVALID_ENCODING));
        result.assertStatusCode(StatusCodes.BAD_REQUEST);
    }

    @Test
    public void getExceptionForDuplicateHeaderFields() {
        final TestRouteResult result =
                rootTestRoute.run(withHttps(withDummyAuthentication(HttpRequest.GET(THINGS_1_PATH_WITH_IDS)
                                .addHeader(RawHeader.create("x-correlation-id", UUID.randomUUID().toString()))
                                .addHeader(RawHeader.create("x-correlation-id", UUID.randomUUID().toString()))
                        ))
                );
        result.assertStatusCode(StatusCodes.BAD_REQUEST);
    }

<<<<<<< HEAD
    private static HttpRequest withHttps(final HttpRequest httpRequest) {
        return httpRequest.addHeader(RawHeader.create(HttpsEnsuringDirective.X_FORWARDED_PROTO_LBAAS, HTTPS));
    }

    private static HttpRequest withDummyAuthentication(final HttpRequest httpRequest) {
        return httpRequest.addHeader(RawHeader.create(HttpHeader.X_DITTO_DUMMY_AUTH.getName(), "some-issuer:foo"));
=======
    @Test
    public void getExceptionDueToTooManyAuthSubjects() {
        final String hugeSubjects = IntStream.range(0, 11)
                .mapToObj(i -> "i:foo" + i)
                .collect(Collectors.joining(","));
        final HttpRequest request =
                withDummyAuthentication(withHttps(HttpRequest.GET(THING_SEARCH_2_PATH)), hugeSubjects);
        final TestRouteResult result = rootTestRoute.run(request);

        result.assertStatusCode(StatusCodes.REQUEST_HEADER_FIELDS_TOO_LARGE);
    }

    @Test
    public void acceptMaximumNumberOfAuthSubjects() {
        final String hugeSubjects = IntStream.range(0, 10)
                .mapToObj(i -> "i:foo" + i)
                .collect(Collectors.joining(","));
        final HttpRequest request =
                withDummyAuthentication(withHttps(HttpRequest.GET(THING_SEARCH_2_PATH)), hugeSubjects);
        final TestRouteResult result = rootTestRoute.run(request);

        result.assertStatusCode(StatusCodes.OK);
    }

    @Test
    public void getExceptionDueToLargeHeaders() {
        final char[] chars = new char[8192];
        Arrays.fill(chars, 'x');
        final String largeString = new String(chars);

        final HttpRequest request =
                withDummyAuthentication(withHttps(HttpRequest.GET(THING_SEARCH_2_PATH)
                        .withHeaders(Collections.singleton(
                                akka.http.javadsl.model.HttpHeader.parse("x-correlation-id", largeString)))));
        ;
        final TestRouteResult result = rootTestRoute.run(request);

        result.assertStatusCode(StatusCodes.REQUEST_HEADER_FIELDS_TOO_LARGE);
    }

    protected HttpRequest withHttps(final HttpRequest httpRequest) {
        return httpRequest.addHeader(RawHeader.create
                (HttpsEnsuringDirective.X_FORWARDED_PROTO_LBAAS, HTTPS));
    }

    protected HttpRequest withDummyAuthentication(final HttpRequest httpRequest, final String subject) {
        return httpRequest.addHeader(RawHeader.create
                (HttpHeader.X_DITTO_DUMMY_AUTH.getName(), subject));

    }

    protected HttpRequest withDummyAuthentication(final HttpRequest httpRequest) {
        return withDummyAuthentication(httpRequest, "some-issuer:foo");
>>>>>>> f686e119
    }

}<|MERGE_RESOLUTION|>--- conflicted
+++ resolved
@@ -20,12 +20,9 @@
 import java.util.UUID;
 import java.util.concurrent.Executor;
 import java.util.concurrent.Executors;
-<<<<<<< HEAD
 import java.util.function.Supplier;
-=======
 import java.util.stream.Collectors;
 import java.util.stream.IntStream;
->>>>>>> f686e119
 
 import org.eclipse.ditto.model.base.headers.DittoHeadersSizeChecker;
 import org.eclipse.ditto.model.base.json.JsonSchemaVersion;
@@ -109,7 +106,6 @@
 
     @Before
     public void setUp() {
-<<<<<<< HEAD
         final ActorSystem actorSystem = system();
         final Config config = actorSystem.settings().config();
         final ProtocolAdapterProvider protocolAdapterProvider =
@@ -145,36 +141,7 @@
                 .headerTranslator(headerTranslator)
                 .httpAuthenticationDirective(authenticationDirectiveFactory.buildHttpAuthentication())
                 .wsAuthenticationDirective(authenticationDirectiveFactory.buildWsAuthentication())
-=======
-        final Config config = system().settings().config();
-        final HttpClientFacade httpClient = DefaultHttpClientFacade.getInstance(system());
-        final DittoGatewayAuthenticationDirectiveFactory authenticationDirectiveFactory =
-                new DittoGatewayAuthenticationDirectiveFactory(config, httpClient, messageDispatcher);
-        final RouteFactory routeFactory = RouteFactory.newInstance(system(),
-                createDummyResponseActor(),
-                createDummyResponseActor(),
-                createHealthCheckingActorMock(),
-                createClusterStatusSupplierMock(),
-                authenticationDirectiveFactory);
-
-        final Route rootRoute = RootRoute.getBuilder()
-                .statsRoute(routeFactory.newStatsRoute())
-                .statusRoute(routeFactory.newStatusRoute())
-                .overallStatusRoute(routeFactory.newOverallStatusRoute())
-                .cachingHealthRoute(routeFactory.newCachingHealthRoute())
-                .devopsRoute(routeFactory.newDevopsRoute())
-                .policiesRoute(routeFactory.newPoliciesRoute())
-                .sseThingsRoute(routeFactory.newSseThingsRoute())
-                .thingsRoute(routeFactory.newThingsRoute())
-                .thingSearchRoute(routeFactory.newThingSearchRoute())
-                .websocketRoute(routeFactory.newWebSocketRoute())
-                .supportedSchemaVersions(config.getIntList(ConfigKeys.SCHEMA_VERSIONS))
-                .protocolAdapterProvider(routeFactory.getProtocolAdapterProvider())
-                .headerTranslator(routeFactory.getHeaderTranslator())
-                .httpAuthenticationDirective(routeFactory.newHttpAuthenticationDirective())
-                .wsAuthenticationDirective(routeFactory.newWsAuthenticationDirective())
                 .dittoHeadersSizeChecker(DittoHeadersSizeChecker.of(4096, 10))
->>>>>>> f686e119
                 .build();
 
         rootTestRoute = testRoute(rootRoute);
@@ -344,14 +311,6 @@
         result.assertStatusCode(StatusCodes.BAD_REQUEST);
     }
 
-<<<<<<< HEAD
-    private static HttpRequest withHttps(final HttpRequest httpRequest) {
-        return httpRequest.addHeader(RawHeader.create(HttpsEnsuringDirective.X_FORWARDED_PROTO_LBAAS, HTTPS));
-    }
-
-    private static HttpRequest withDummyAuthentication(final HttpRequest httpRequest) {
-        return httpRequest.addHeader(RawHeader.create(HttpHeader.X_DITTO_DUMMY_AUTH.getName(), "some-issuer:foo"));
-=======
     @Test
     public void getExceptionDueToTooManyAuthSubjects() {
         final String hugeSubjects = IntStream.range(0, 11)
@@ -405,7 +364,6 @@
 
     protected HttpRequest withDummyAuthentication(final HttpRequest httpRequest) {
         return withDummyAuthentication(httpRequest, "some-issuer:foo");
->>>>>>> f686e119
     }
 
 }