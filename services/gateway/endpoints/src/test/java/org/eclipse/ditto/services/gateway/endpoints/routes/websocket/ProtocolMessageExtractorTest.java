/*
 * Copyright (c) 2017 Contributors to the Eclipse Foundation
 *
 * See the NOTICE file(s) distributed with this work for additional
 * information regarding copyright ownership.
 *
 * This program and the accompanying materials are made available under the
 * terms of the Eclipse Public License 2.0 which is available at
 * http://www.eclipse.org/legal/epl-2.0
 *
 * SPDX-License-Identifier: EPL-2.0
 */
package org.eclipse.ditto.services.gateway.endpoints.routes.websocket;

import static java.util.Arrays.asList;
import static org.assertj.core.api.Assertions.assertThat;

import java.util.Collections;
import java.util.List;
import java.util.Optional;
import java.util.UUID;
import java.util.stream.Stream;

import javax.annotation.Nullable;

import org.eclipse.ditto.model.base.auth.AuthorizationContext;
import org.eclipse.ditto.services.gateway.streaming.StartStreaming;
import org.eclipse.ditto.services.gateway.streaming.StopStreaming;
import org.eclipse.ditto.services.gateway.streaming.StreamControlMessage;
import org.junit.Before;
import org.junit.Test;
import org.mockito.Mockito;

/**
 * Tests {@link ProtocolMessageExtractor}.
 */
public class ProtocolMessageExtractorTest {

    private String correlationId;
    private AuthorizationContext authorizationContext;
    private ProtocolMessageExtractor extractor;

    @Before
    public void setUp() {
        authorizationContext = Mockito.mock(AuthorizationContext.class);
        correlationId = UUID.randomUUID().toString();
        extractor = new ProtocolMessageExtractor(authorizationContext, correlationId);
    }

    @Test
    public void startSending() {
        testStartSending("", Collections.emptyList(), null);
    }

    @Test
    public void startSendingWithNamespaces() {
        testStartSending("?namespaces=eclipse,ditto,is,awesome",
                asList("eclipse", "ditto","is", "awesome"), null);
    }
    @Test
    public void startSendingWithFilter() {
        testStartSending("?filter=eq(foo,1)", Collections.emptyList(), "eq(foo,1)");
    }

    @Test
    public void startSendingWithNamespacesAndFilter() {
        testStartSending("?filter=eq(foo,1)&namespaces=eclipse,ditto,is,awesome",
                asList("eclipse", "ditto","is", "awesome"), "eq(foo,1)");
    }

    @Test
    public void startSendingWithEmptyFilter() {
        testStartSending("?filter=", Collections.emptyList(), "");
    }
    @Test
    public void startSendingWithEmptyNamespace() {
        testStartSending("?namespaces=", Collections.emptyList(), null);
    }

    @Test
    public void startSendingWithStrangeAppendix() {
        testStartSending("thisShouldNotBeBreakAnything", Collections.emptyList(), null);
    }

    @Test
    public void startSendingWithUnknownParameters() {
        testStartSending("?eclipse=ditto", Collections.emptyList(), null);
    }

    private void testStartSending(final String parameters, final List<String> expectedNamespaces,
            @Nullable final String expectedFilter) {
        Stream.of(ProtocolMessages.values())
                .filter(protocolMessage -> protocolMessage.getIdentifier().startsWith("START"))
                .forEach(protocolMessage -> {
<<<<<<< HEAD
                    final Object extracted = extractor.apply(protocolMessage.getIdentifier() + parameters);
                    assertThat(extracted).isInstanceOfAny(StartStreaming.class);
                    final StartStreaming start = ((StartStreaming) extracted);
                    assertThat(start.getStreamingType()).isEqualTo(protocolMessage.getStreamingType().get());
=======
                    final Optional<StreamControlMessage> extracted = 
                            extractor.apply(protocolMessage.getIdentifier() + parameters);
                    assertThat(extracted.get()).isInstanceOfAny(StartStreaming.class);
                    final StartStreaming start = ((StartStreaming) extracted.get());
                    assertThat(start.getStreamingType()).isEqualTo(protocolMessage.getStreamingType());
>>>>>>> d8ec7219
                    assertThat(start.getConnectionCorrelationId()).isEqualTo(correlationId);
                    assertThat(start.getAuthorizationContext()).isEqualTo(authorizationContext);
                    assertThat(start.getNamespaces()).isEqualTo(expectedNamespaces);
                    assertThat(start.getFilter()).isEqualTo(Optional.ofNullable(expectedFilter));
                });
    }

    @Test
    public void testStopSending() {
        Stream.of(ProtocolMessages.values())
                .filter(protocolMessage -> protocolMessage.getIdentifier().startsWith("STOP"))
                .forEach(protocolMessage -> {
<<<<<<< HEAD
                    final Object extracted = extractor.apply(protocolMessage.getIdentifier());
                    assertThat(extracted).isInstanceOfAny(StopStreaming.class);
                    final StopStreaming stop = ((StopStreaming) extracted);
                    assertThat(stop.getStreamingType()).isEqualTo(protocolMessage.getStreamingType().get());
=======
                    final Optional<StreamControlMessage> extracted = extractor.apply(protocolMessage.getIdentifier());
                    assertThat(extracted.get()).isInstanceOfAny(StopStreaming.class);
                    final StopStreaming stop = ((StopStreaming) extracted.get());
                    assertThat(stop.getStreamingType()).isEqualTo(protocolMessage.getStreamingType());
>>>>>>> d8ec7219
                    assertThat(stop.getConnectionCorrelationId()).isEqualTo(correlationId);
                });
    }

    @Test
    public void noneProtocolMessagesMappedToNull() {
        assertThat(extractor.apply(null)).isEmpty();
        assertThat(extractor.apply("")).isEmpty();
        assertThat(extractor.apply("{\"some\":\"json\"}")).isEmpty();
    }
}<|MERGE_RESOLUTION|>--- conflicted
+++ resolved
@@ -92,18 +92,11 @@
         Stream.of(ProtocolMessages.values())
                 .filter(protocolMessage -> protocolMessage.getIdentifier().startsWith("START"))
                 .forEach(protocolMessage -> {
-<<<<<<< HEAD
-                    final Object extracted = extractor.apply(protocolMessage.getIdentifier() + parameters);
-                    assertThat(extracted).isInstanceOfAny(StartStreaming.class);
-                    final StartStreaming start = ((StartStreaming) extracted);
-                    assertThat(start.getStreamingType()).isEqualTo(protocolMessage.getStreamingType().get());
-=======
-                    final Optional<StreamControlMessage> extracted = 
+                    final Optional<StreamControlMessage> extracted =
                             extractor.apply(protocolMessage.getIdentifier() + parameters);
                     assertThat(extracted.get()).isInstanceOfAny(StartStreaming.class);
                     final StartStreaming start = ((StartStreaming) extracted.get());
-                    assertThat(start.getStreamingType()).isEqualTo(protocolMessage.getStreamingType());
->>>>>>> d8ec7219
+                    assertThat(start.getStreamingType()).isEqualTo(protocolMessage.getStreamingType().get());
                     assertThat(start.getConnectionCorrelationId()).isEqualTo(correlationId);
                     assertThat(start.getAuthorizationContext()).isEqualTo(authorizationContext);
                     assertThat(start.getNamespaces()).isEqualTo(expectedNamespaces);
@@ -116,17 +109,10 @@
         Stream.of(ProtocolMessages.values())
                 .filter(protocolMessage -> protocolMessage.getIdentifier().startsWith("STOP"))
                 .forEach(protocolMessage -> {
-<<<<<<< HEAD
-                    final Object extracted = extractor.apply(protocolMessage.getIdentifier());
-                    assertThat(extracted).isInstanceOfAny(StopStreaming.class);
-                    final StopStreaming stop = ((StopStreaming) extracted);
-                    assertThat(stop.getStreamingType()).isEqualTo(protocolMessage.getStreamingType().get());
-=======
                     final Optional<StreamControlMessage> extracted = extractor.apply(protocolMessage.getIdentifier());
                     assertThat(extracted.get()).isInstanceOfAny(StopStreaming.class);
                     final StopStreaming stop = ((StopStreaming) extracted.get());
-                    assertThat(stop.getStreamingType()).isEqualTo(protocolMessage.getStreamingType());
->>>>>>> d8ec7219
+                    assertThat(stop.getStreamingType()).isEqualTo(protocolMessage.getStreamingType().get());
                     assertThat(stop.getConnectionCorrelationId()).isEqualTo(correlationId);
                 });
     }
