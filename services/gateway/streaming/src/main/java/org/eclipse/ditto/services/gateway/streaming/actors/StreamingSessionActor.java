--- conflicted
+++ resolved
@@ -45,13 +45,9 @@
 import org.eclipse.ditto.model.things.WithThingId;
 import org.eclipse.ditto.protocoladapter.HeaderTranslator;
 import org.eclipse.ditto.protocoladapter.TopicPath;
-<<<<<<< HEAD
-=======
 import org.eclipse.ditto.services.gateway.security.authentication.AuthenticationResult;
 import org.eclipse.ditto.services.gateway.security.authentication.jwt.JwtAuthenticationResultProvider;
 import org.eclipse.ditto.services.gateway.security.authentication.jwt.JwtValidator;
-import org.eclipse.ditto.services.gateway.streaming.CloseStreamExceptionally;
->>>>>>> c8c8846e
 import org.eclipse.ditto.services.gateway.streaming.Connect;
 import org.eclipse.ditto.services.gateway.streaming.IncomingSignal;
 import org.eclipse.ditto.services.gateway.streaming.InvalidJwt;
@@ -87,15 +83,11 @@
 import akka.actor.Cancellable;
 import akka.actor.PoisonPill;
 import akka.actor.Props;
-<<<<<<< HEAD
-import akka.japi.pf.ReceiveBuilder;
-import akka.stream.javadsl.SourceQueueWithComplete;
-=======
 import akka.actor.Terminated;
 import akka.japi.pf.PFBuilder;
 import akka.japi.pf.ReceiveBuilder;
+import akka.stream.javadsl.SourceQueueWithComplete;
 import scala.PartialFunction;
->>>>>>> c8c8846e
 import scala.concurrent.duration.FiniteDuration;
 
 /**
@@ -107,12 +99,8 @@
     private final String connectionCorrelationId;
     private final String type;
     private final DittoProtocolSub dittoProtocolSub;
-<<<<<<< HEAD
     private final SourceQueueWithComplete<SessionedJsonifiable> eventAndResponsePublisher;
-=======
-    private final ActorRef eventAndResponsePublisher;
     private final ActorRef commandRouter;
->>>>>>> c8c8846e
     private final AcknowledgementConfig acknowledgementConfig;
     private final ActorRef subscriptionManager;
     private final Set<StreamingType> outstandingSubscriptionAcks;
@@ -128,11 +116,7 @@
     @SuppressWarnings("unused")
     private StreamingSessionActor(final Connect connect,
             final DittoProtocolSub dittoProtocolSub,
-<<<<<<< HEAD
-            final SourceQueueWithComplete<SessionedJsonifiable> eventAndResponsePublisher,
-=======
             final ActorRef commandRouter,
->>>>>>> c8c8846e
             final AcknowledgementConfig acknowledgementConfig,
             final HeaderTranslator headerTranslator,
             final Props subscriptionManagerProps,
@@ -174,11 +158,7 @@
      *
      * @param connect the command to start a streaming session.
      * @param dittoProtocolSub manager of subscriptions.
-<<<<<<< HEAD
-     * @param eventAndResponsePublisher the source queue to push events and responses into.
-=======
      * @param commandRouter the actor who distributes incoming commands in the Ditto cluster.
->>>>>>> c8c8846e
      * @param acknowledgementConfig the config to apply for Acknowledgements.
      * @param headerTranslator translates headers from external sources or to external sources.
      * @param subscriptionManagerProps Props of the subscription manager for search protocol.
@@ -188,11 +168,7 @@
      */
     static Props props(final Connect connect,
             final DittoProtocolSub dittoProtocolSub,
-<<<<<<< HEAD
-            final SourceQueueWithComplete<SessionedJsonifiable> eventAndResponsePublisher,
-=======
             final ActorRef commandRouter,
->>>>>>> c8c8846e
             final AcknowledgementConfig acknowledgementConfig,
             final HeaderTranslator headerTranslator,
             final Props subscriptionManagerProps,
@@ -253,7 +229,7 @@
         final Receive publishSignal = ReceiveBuilder.create()
                 .match(SubscriptionEvent.class, signal -> {
                     logger.debug("Got SubscriptionEvent in <{}> session, publishing: {}", type, signal);
-                    eventAndResponsePublisher.tell(SessionedJsonifiable.subscription(signal), getSelf());
+                    eventAndResponsePublisher.offer(SessionedJsonifiable.subscription(signal));
                 })
                 .match(CommandResponse.class, this::publishResponseOrError)
                 .match(DittoRuntimeException.class, this::publishResponseOrError)
@@ -261,33 +237,6 @@
                         logger.debug("Got Signal <{}> in <{}> session, but this was issued by " +
                                 " this connection itself, not publishing", signal.getType(), type)
                 )
-<<<<<<< HEAD
-                .match(CommandResponse.class, this::handleResponse)
-                .match(ThingEvent.class, event -> handleSignalsToStartAckForwarderFor(event, event.getEntityId()))
-                .match(ThingModifyCommand.class, this::isResponseRequired, thingModifyCommand -> {
-                    try {
-                        if (!isLiveSignal(thingModifyCommand)) {
-                            AcknowledgementAggregatorActor.startAcknowledgementAggregator(getContext(),
-                                    thingModifyCommand,
-                                    acknowledgementConfig, headerTranslator,
-                                    response -> handleResponseThreadSafely(response, ActorRef.noSender()));
-                        }
-                    } catch (final DittoRuntimeException e) {
-                        logger.withCorrelationId(thingModifyCommand)
-                                .info("Got 'DittoRuntimeException' <{}> session during 'startAcknowledgementAggregator':" +
-                                        " {}: <{}>", type, e.getClass().getSimpleName(), e.getMessage());
-                        eventAndResponsePublisher.offer(SessionedJsonifiable.error(e));
-                        return;
-                    }
-                    handleSignal(thingModifyCommand);
-                })
-                .match(Signal.class, this::handleSignal)
-                .match(DittoRuntimeException.class, cre -> {
-                    logger.withCorrelationId(cre)
-                            .info("Got 'DittoRuntimeException' message in <{}> session, telling" +
-                                    " EventAndResponsePublisher about it: {}", type, cre);
-                    eventAndResponsePublisher.offer(SessionedJsonifiable.error(cre));
-=======
                 .match(Signal.class, signal -> {
                     // check if this session is "allowed" to receive the Signal
                     @Nullable final StreamingSession session = streamingSessions.get(determineStreamingType(signal));
@@ -300,9 +249,8 @@
                                 .build();
                         final SessionedJsonifiable sessionedJsonifiable =
                                 SessionedJsonifiable.signal(signal, sessionHeaders, session);
-                        eventAndResponsePublisher.tell(sessionedJsonifiable, getSelf());
+                        eventAndResponsePublisher.offer(sessionedJsonifiable);
                     }
->>>>>>> c8c8846e
                 })
                 .matchEquals(Done.getInstance(), done -> { /* already done, nothing to publish */ })
                 .build();
@@ -363,8 +311,8 @@
                                 .thenAccept(ack -> getSelf().tell(unsubscribeConfirmation, getSelf()));
                     }
                 })
-                .match(ConfirmSubscription.class, msg -> confirmSubscription(msg.getStreamingType(), getSelf()))
-                .match(ConfirmUnsubscription.class, msg -> confirmUnsubscription(msg.getStreamingType(), getSelf()))
+                .match(ConfirmSubscription.class, msg -> confirmSubscription(msg.getStreamingType()))
+                .match(ConfirmUnsubscription.class, msg -> confirmUnsubscription(msg.getStreamingType()))
                 .build();
     }
 
@@ -376,13 +324,7 @@
                     checkAuthorizationContextAndStartSessionTimer(refreshSession);
                 })
                 .match(InvalidJwt.class, invalidJwtToken -> cancelSessionTimeout())
-<<<<<<< HEAD
-                .match(AcknowledgeSubscription.class, msg -> acknowledgeSubscription(msg.getStreamingType()))
-                .match(AcknowledgeUnsubscription.class, msg -> acknowledgeUnsubscription(msg.getStreamingType()))
-                .matchEquals(Control.TERMINATED, terminated -> {
-=======
                 .match(Terminated.class, terminated -> {
->>>>>>> c8c8846e
                     logger.setCorrelationId(connectionCorrelationId);
                     logger.debug("EventAndResponsePublisher was terminated.");
                     // In Cluster: Unsubscribe from ThingEvents:
@@ -498,52 +440,8 @@
                 );
     }
 
-<<<<<<< HEAD
-    private void handleSignalsToStartAckForwarderFor(final Signal<?> signal, final EntityIdWithType entityIdWithType) {
-        final DittoHeaders dittoHeaders = signal.getDittoHeaders();
-        AcknowledgementForwarderActor.startAcknowledgementForwarder(getContext(), entityIdWithType,
-                dittoHeaders, acknowledgementConfig);
-        handleSignal(signal);
-    }
-
-    private void handleSignal(final Signal<?> signal) {
-        logger.setCorrelationId(signal);
-        final DittoHeaders dittoHeaders = signal.getDittoHeaders();
-        if (signal instanceof CreateSubscription || signal instanceof RequestFromSubscription ||
-                signal instanceof CancelSubscription) {
-            subscriptionManager.tell(signal, getSelf());
-        } else if (signal instanceof SubscriptionEvent) {
-            logger.debug("Got SubscriptionEvent <{}> in <{}> session, telling EventAndResponsePublisher about it: {}",
-                    signal.getType(), type, signal);
-            eventAndResponsePublisher.offer(SessionedJsonifiable.subscription((SubscriptionEvent<?>) signal));
-        } else if (signal instanceof CommandResponse) {
-            logger.debug("Got CommandResponse <{}> in <{}> session, telling EventAndResponsePublisher about it: {}",
-                    signal.getType(), type, signal);
-            eventAndResponsePublisher.offer(SessionedJsonifiable.response((CommandResponse<?>) signal));
-        } else if (connectionCorrelationId.equals(dittoHeaders.getOrigin().orElse(null))) {
-            logger.debug("Got Signal <{}> in <{}> session, but this was issued by this connection itself, not telling" +
-                    " EventAndResponsePublisher about it", signal.getType(), type);
-        } else {
-            // check if this session is "allowed" to receive the Signal
-            @Nullable final StreamingSession session = streamingSessions.get(determineStreamingType(signal));
-            if (null != session && isSessionAllowedToReceiveSignal(signal, session)) {
-                logger.debug("Got Signal <{}> in <{}> session, telling EventAndResponsePublisher about it: {}",
-                        signal.getType(), type, signal);
-
-                final DittoHeaders sessionHeaders = DittoHeaders.newBuilder()
-                        .authorizationContext(authorizationContext)
-                        .schemaVersion(jsonSchemaVersion)
-                        .build();
-                final SessionedJsonifiable sessionedJsonifiable =
-                        SessionedJsonifiable.signal(signal, sessionHeaders, session);
-                eventAndResponsePublisher.offer(sessionedJsonifiable);
-            }
-        }
-        logger.setCorrelationId(connectionCorrelationId);
-=======
     private void forwardSearchCommand(final ThingSearchCommand<?> searchCommand) {
         subscriptionManager.tell(searchCommand, getSelf());
->>>>>>> c8c8846e
     }
 
     private boolean isSessionAllowedToReceiveSignal(final Signal<?> signal, final StreamingSession session) {
@@ -660,11 +558,7 @@
         return queryFilterCriteriaFactory.filterCriteria(filter, dittoHeaders);
     }
 
-<<<<<<< HEAD
-    private void acknowledgeSubscription(final StreamingType streamingType) {
-=======
-    private void confirmSubscription(final StreamingType streamingType, final ActorRef self) {
->>>>>>> c8c8846e
+    private void confirmSubscription(final StreamingType streamingType) {
         if (outstandingSubscriptionAcks.contains(streamingType)) {
             outstandingSubscriptionAcks.remove(streamingType);
             eventAndResponsePublisher.offer(SessionedJsonifiable.ack(streamingType, true, connectionCorrelationId));
@@ -674,13 +568,8 @@
         }
     }
 
-<<<<<<< HEAD
-    private void acknowledgeUnsubscription(final StreamingType streamingType) {
+    private void confirmUnsubscription(final StreamingType streamingType) {
         eventAndResponsePublisher.offer(SessionedJsonifiable.ack(streamingType, false, connectionCorrelationId));
-=======
-    private void confirmUnsubscription(final StreamingType streamingType, final ActorRef self) {
-        eventAndResponsePublisher.tell(SessionedJsonifiable.ack(streamingType, false, connectionCorrelationId), self);
->>>>>>> c8c8846e
         logger.debug("Unsubscribed from Cluster <{}> in <{}> session.", streamingType, type);
     }
 
