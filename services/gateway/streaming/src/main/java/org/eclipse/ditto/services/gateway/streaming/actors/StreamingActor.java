--- conflicted
+++ resolved
@@ -158,13 +158,8 @@
                                             .debug("No session actor found for origin <{}>.", origin);
                                 }
                             } else {
-<<<<<<< HEAD
                                 logger.withCorrelationId(signal)
                                         .warning("Signal is missing the required origin header!");
-=======
-                                logger.warning("Signal is missing the required origin header: {}",
-                                        dittoHeaders.getCorrelationId());
->>>>>>> 70076d96
                             }
                         })
                         .matchEquals(Control.RETRIEVE_WEBSOCKET_CONFIG, this::replyWebSocketConfig)
