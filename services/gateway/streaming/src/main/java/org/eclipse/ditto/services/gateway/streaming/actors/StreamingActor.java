--- conflicted
+++ resolved
@@ -41,15 +41,14 @@
 import akka.actor.SupervisorStrategy;
 import akka.japi.pf.DeciderBuilder;
 import akka.japi.pf.ReceiveBuilder;
-import akka.stream.Materializer;
-import akka.stream.javadsl.SourceQueueWithComplete;
+import akka.stream.ActorMaterializer;
 
 /**
  * Parent Actor for {@link StreamingSessionActor}s delegating most of the messages to a specific session.
  * Manages WebSocket configuration.
  */
-public final class StreamingActor extends AbstractActorWithTimers
-        implements RetrieveConfigBehavior, ModifyConfigBehavior {
+public final class StreamingActor extends AbstractActorWithTimers implements RetrieveConfigBehavior,
+        ModifyConfigBehavior {
 
     /**
      * The name of this Actor.
@@ -95,7 +94,7 @@
         jwtAuthenticationResultProvider = jwtAuthenticationFactory.newJwtAuthenticationResultProvider();
         subscriptionManagerProps =
                 SubscriptionManager.props(streamingConfig.getSearchIdleTimeout(), pubSubMediator, conciergeForwarder,
-                        Materializer.createMaterializer(this::getContext));
+                        ActorMaterializer.create(getContext()));
         scheduleScrapeStreamSessionsCounter();
     }
 
@@ -138,18 +137,6 @@
     private Receive createConnectAndMetricsBehavior() {
         return ReceiveBuilder.create()
                 .match(Connect.class, connect -> {
-<<<<<<< HEAD
-                    final SourceQueueWithComplete<SessionedJsonifiable> eventAndResponsePublisher =
-                            connect.getEventAndResponsePublisher();
-                    final String connectionCorrelationId = connect.getConnectionCorrelationId();
-                    getContext().actorOf(
-                            StreamingSessionActor.props(connect, dittoProtocolSub, eventAndResponsePublisher,
-                                    streamingConfig.getAcknowledgementConfig(), headerTranslator,
-                                    subscriptionManagerProps),
-                            connectionCorrelationId);
-=======
-                    final ActorRef eventAndResponsePublisher = connect.getEventAndResponsePublisher();
-                    eventAndResponsePublisher.forward(connect, getContext());
                     final String sessionActorName = getUniqueChildActorName(connect.getConnectionCorrelationId());
                     final ActorRef streamingSessionActor = getContext().actorOf(
                             StreamingSessionActor.props(connect, dittoProtocolSub,
@@ -157,7 +144,6 @@
                                     subscriptionManagerProps, jwtValidator, jwtAuthenticationResultProvider),
                             sessionActorName);
                     getSender().tell(streamingSessionActor, ActorRef.noSender());
->>>>>>> c8c8846e
                 })
                 .matchEquals(Control.RETRIEVE_WEBSOCKET_CONFIG, this::replyWebSocketConfig)
                 .matchEquals(Control.SCRAPE_STREAM_COUNTER, this::updateStreamingSessionsCounter)
