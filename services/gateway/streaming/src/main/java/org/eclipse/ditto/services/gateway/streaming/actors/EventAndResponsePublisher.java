/*
 * Copyright (c) 2017 Contributors to the Eclipse Foundation
 *
 * See the NOTICE file(s) distributed with this work for additional
 * information regarding copyright ownership.
 *
 * This program and the accompanying materials are made available under the
 * terms of the Eclipse Public License 2.0 which is available at
 * http://www.eclipse.org/legal/epl-2.0
 *
 * SPDX-License-Identifier: EPL-2.0
 */
package org.eclipse.ditto.services.gateway.streaming.actors;

import java.util.ArrayList;
import java.util.List;
import java.util.concurrent.TimeUnit;
import java.util.concurrent.atomic.AtomicBoolean;

import org.eclipse.ditto.json.JsonField;
import org.eclipse.ditto.json.JsonObject;
import org.eclipse.ditto.model.base.exceptions.DittoRuntimeException;
import org.eclipse.ditto.model.base.json.Jsonifiable;
import org.eclipse.ditto.services.gateway.streaming.CloseStreamExceptionally;
import org.eclipse.ditto.services.gateway.streaming.Connect;
import org.eclipse.ditto.services.utils.akka.LogUtil;
import org.eclipse.ditto.signals.base.Signal;
import org.eclipse.ditto.signals.commands.base.CommandResponse;
import org.eclipse.ditto.signals.commands.base.exceptions.GatewayWebsocketSessionClosedException;
import org.eclipse.ditto.signals.commands.base.exceptions.GatewayWebsocketSessionExpiredException;
import org.eclipse.ditto.signals.events.base.Event;

import akka.actor.Props;
import akka.event.DiagnosticLoggingAdapter;
import akka.japi.pf.ReceiveBuilder;
import akka.stream.actor.AbstractActorPublisherWithStash;
import akka.stream.actor.ActorPublisherMessage;
import scala.concurrent.duration.FiniteDuration;

/**
 * Actor publishing {@link Event}s and {@link CommandResponse}s which were sent to him applying backpressure if
 * necessary.
 */
public final class EventAndResponsePublisher
        extends AbstractActorPublisherWithStash<Jsonifiable.WithPredicate<JsonObject, JsonField>> {

    private static final int MESSAGE_CONSUMPTION_CHECK_SECONDS = 2;
    private final DiagnosticLoggingAdapter logger = LogUtil.obtain(this);
    private final int backpressureBufferSize;
    private final List<Jsonifiable.WithPredicate<JsonObject, JsonField>> buffer = new ArrayList<>();
    private final AtomicBoolean currentlyInMessageConsumedCheck = new AtomicBoolean(false);

    private String connectionCorrelationId;

    @SuppressWarnings("unused")
    private EventAndResponsePublisher(final int backpressureBufferSize) {
        this.backpressureBufferSize = backpressureBufferSize;
    }

    /**
     * Creates Akka configuration object Props for this EventAndResponsePublisher.
     *
     * @param backpressureBufferSize the max buffer size of how many outstanding CommandResponses and Events a single
     * consumer may have - additionally incoming CommandResponses and Events are dropped if this size is reached.
     * @return the Akka configuration Props object.
     */
    public static Props props(final int backpressureBufferSize) {
        return Props.create(EventAndResponsePublisher.class, backpressureBufferSize);
    }

    @Override
    public Receive createReceive() {
        // Initially, this Actor can only receive the Connect message:
        return ReceiveBuilder.create()
                .match(Connect.class, connect -> {
                    LogUtil.enhanceLogWithCorrelationId(logger, connect.getConnectionCorrelationId());
                    logger.debug("Established new connection: {}", connect.getConnectionCorrelationId());
                    getContext().become(connected(connect.getConnectionCorrelationId()));
                })
                .matchAny(any -> {
                    logger.info("Got unknown message during init phase '{}' - stashing..", any);
                    stash();
                }).build();
    }

    private Receive connected(final String connectionCorrelationId) {
        this.connectionCorrelationId = connectionCorrelationId;
        unstashAll();

        return ReceiveBuilder.create()
                .match(Signal.class, signal -> buffer.size() >= backpressureBufferSize, signal -> {
                    LogUtil.enhanceLogWithCorrelationId(logger, signal);
                    handleBackpressureFor((Signal<?>) signal);
                })
                .match(Signal.class, signal -> {
                    if (buffer.isEmpty() && totalDemand() > 0) {
                        onNext((Signal<?>) signal);
                    } else {
                        buffer.add((Signal<?>) signal);
                        deliverBuf();
                    }
                })
<<<<<<< HEAD
                .match(CloseStreamExceptionally.class, closeStreamExceptionally -> {
                    final DittoRuntimeException reason = closeStreamExceptionally.getReason();
                    LogUtil.enhanceLogWithCorrelationId(logger, closeStreamExceptionally.getConnectionCorrelationId());
                    logger.info("Closing stream exceptionally because of <{}>.", reason);
                    onNext(reason);
                    onErrorThenStop(reason);
=======
                .match(GatewayWebsocketSessionExpiredException.class, gwsee -> {
                    onNext(gwsee);
                    // throw exception via onErrorAndStop to close the ws session and afterwards stop the actor
                    onErrorThenStop(gwsee);
                })
                .match(GatewayWebsocketSessionClosedException.class, gwsce -> {
                    onNext(gwsce);
                    // throw exception via onErrorAndStop to close the ws session and afterwards stop the actor
                    onErrorThenStop(gwsce);
>>>>>>> 9c963c47
                })
                .match(DittoRuntimeException.class, cre -> buffer.size() >= backpressureBufferSize, cre -> {
                    LogUtil.enhanceLogWithCorrelationId(logger, cre.getDittoHeaders().getCorrelationId());
                    handleBackpressureFor(cre);
                })
                .match(DittoRuntimeException.class, cre -> {
                    if (buffer.isEmpty() && totalDemand() > 0) {
                        onNext(cre);
                    } else {
                        buffer.add(cre);
                        deliverBuf();
                    }
                })
                .match(Jsonifiable.WithPredicate.class, signal -> buffer.size() >= backpressureBufferSize,
                        this::handleBackpressureFor)
                .match(Jsonifiable.WithPredicate.class, jsonifiable -> {
                    if (buffer.isEmpty() && totalDemand() > 0) {
                        onNext(jsonifiable);
                    } else {
                        buffer.add(jsonifiable);
                        deliverBuf();
                    }
                })
                .match(ActorPublisherMessage.Request.class, request -> {
                    LogUtil.enhanceLogWithCorrelationId(logger, connectionCorrelationId);
                    logger.debug("Got new demand: {}", request);
                    deliverBuf();
                })
                .match(ActorPublisherMessage.Cancel.class, cancel -> getContext().stop(getSelf()))
                .matchAny(any -> {
                    LogUtil.enhanceLogWithCorrelationId(logger, connectionCorrelationId);
                    logger.warning("Got unknown message during connected phase: '{}'", any);
                })
                .build();
    }

    private void handleBackpressureFor(final Jsonifiable.WithPredicate<JsonObject, JsonField> jsonifiable) {
        if (currentlyInMessageConsumedCheck.compareAndSet(false, true)) {
            logger.warning("Backpressure - buffer of '{}' outstanding Events/CommandResponses is full, dropping '{}'",
                    backpressureBufferSize, jsonifiable);

            final long bufSize = buffer.size();
            final ActorContext context = getContext();
            context.system().scheduler().scheduleOnce(FiniteDuration.apply(MESSAGE_CONSUMPTION_CHECK_SECONDS,
                    TimeUnit.SECONDS), () -> {
                if (bufSize == buffer.size()) {
                    logger.warning(
                            "Terminating Publisher - did not to consume anything in the last '{}' seconds, buffer "
                                    + "is still at '{}' outstanding messages", MESSAGE_CONSUMPTION_CHECK_SECONDS,
                            bufSize);
                    context.stop(getSelf());
                } else {
                    currentlyInMessageConsumedCheck.set(false);
                    logger.info("Outstanding messages were consumed, Publisher is not terminated");
                }
            }, context.system().dispatcher());
        }
    }

    private void deliverBuf() {
        LogUtil.enhanceLogWithCorrelationId(logger, connectionCorrelationId);
        while (totalDemand() > 0) {
            /*
             * totalDemand is a Long and could be larger than
             * what buffer.splitAt can accept
             */
            if (totalDemand() <= Integer.MAX_VALUE) {
                final List<Jsonifiable.WithPredicate<JsonObject, JsonField>> took =
                        buffer.subList(0, Math.min(buffer.size(), (int) totalDemand()));
                took.forEach(this::onNext);
                buffer.removeAll(took);
                break;
            } else {
                final List<Jsonifiable.WithPredicate<JsonObject, JsonField>> took =
                        buffer.subList(0, Math.min(buffer.size(), Integer.MAX_VALUE));
                took.forEach(this::onNext);
                buffer.removeAll(took);
            }
        }
    }

}<|MERGE_RESOLUTION|>--- conflicted
+++ resolved
@@ -26,8 +26,6 @@
 import org.eclipse.ditto.services.utils.akka.LogUtil;
 import org.eclipse.ditto.signals.base.Signal;
 import org.eclipse.ditto.signals.commands.base.CommandResponse;
-import org.eclipse.ditto.signals.commands.base.exceptions.GatewayWebsocketSessionClosedException;
-import org.eclipse.ditto.signals.commands.base.exceptions.GatewayWebsocketSessionExpiredException;
 import org.eclipse.ditto.signals.events.base.Event;
 
 import akka.actor.Props;
@@ -100,24 +98,12 @@
                         deliverBuf();
                     }
                 })
-<<<<<<< HEAD
                 .match(CloseStreamExceptionally.class, closeStreamExceptionally -> {
                     final DittoRuntimeException reason = closeStreamExceptionally.getReason();
                     LogUtil.enhanceLogWithCorrelationId(logger, closeStreamExceptionally.getConnectionCorrelationId());
                     logger.info("Closing stream exceptionally because of <{}>.", reason);
                     onNext(reason);
                     onErrorThenStop(reason);
-=======
-                .match(GatewayWebsocketSessionExpiredException.class, gwsee -> {
-                    onNext(gwsee);
-                    // throw exception via onErrorAndStop to close the ws session and afterwards stop the actor
-                    onErrorThenStop(gwsee);
-                })
-                .match(GatewayWebsocketSessionClosedException.class, gwsce -> {
-                    onNext(gwsce);
-                    // throw exception via onErrorAndStop to close the ws session and afterwards stop the actor
-                    onErrorThenStop(gwsce);
->>>>>>> 9c963c47
                 })
                 .match(DittoRuntimeException.class, cre -> buffer.size() >= backpressureBufferSize, cre -> {
                     LogUtil.enhanceLogWithCorrelationId(logger, cre.getDittoHeaders().getCorrelationId());
