/*
 * Copyright (c) 2017 Contributors to the Eclipse Foundation
 *
 * See the NOTICE file(s) distributed with this work for additional
 * information regarding copyright ownership.
 *
 * This program and the accompanying materials are made available under the
 * terms of the Eclipse Public License 2.0 which is available at
 * http://www.eclipse.org/legal/epl-2.0
 *
 * SPDX-License-Identifier: EPL-2.0
 */
package org.eclipse.ditto.services.gateway.starter;

import java.net.ConnectException;
import java.time.Duration;
import java.util.NoSuchElementException;
import java.util.Optional;
import java.util.concurrent.CompletionStage;
import java.util.function.Supplier;

import org.eclipse.ditto.model.base.exceptions.DittoRuntimeException;
import org.eclipse.ditto.protocoladapter.HeaderTranslator;
import org.eclipse.ditto.services.gateway.endpoints.config.AuthenticationConfig;
import org.eclipse.ditto.services.gateway.endpoints.config.CachesConfig;
import org.eclipse.ditto.services.gateway.endpoints.config.DevOpsConfig;
import org.eclipse.ditto.services.gateway.endpoints.config.HttpConfig;
import org.eclipse.ditto.services.gateway.endpoints.config.WebSocketConfig;
import org.eclipse.ditto.services.gateway.endpoints.directives.auth.DittoGatewayAuthenticationDirectiveFactory;
import org.eclipse.ditto.services.gateway.endpoints.directives.auth.GatewayAuthenticationDirectiveFactory;
import org.eclipse.ditto.services.gateway.endpoints.routes.RootRoute;
<<<<<<< HEAD
import org.eclipse.ditto.services.gateway.endpoints.routes.devops.DevOpsRoute;
import org.eclipse.ditto.services.gateway.endpoints.routes.health.CachingHealthRoute;
import org.eclipse.ditto.services.gateway.endpoints.routes.policies.PoliciesRoute;
import org.eclipse.ditto.services.gateway.endpoints.routes.sse.SseThingsRoute;
import org.eclipse.ditto.services.gateway.endpoints.routes.stats.StatsRoute;
import org.eclipse.ditto.services.gateway.endpoints.routes.status.OverallStatusRoute;
import org.eclipse.ditto.services.gateway.endpoints.routes.things.ThingsRoute;
import org.eclipse.ditto.services.gateway.endpoints.routes.thingsearch.ThingSearchRoute;
import org.eclipse.ditto.services.gateway.endpoints.routes.websocket.WebsocketRoute;
import org.eclipse.ditto.services.gateway.endpoints.utils.HttpClientFacade;
import org.eclipse.ditto.services.gateway.health.DittoStatusAndHealthProviderFactory;
import org.eclipse.ditto.services.gateway.health.StatusAndHealthProvider;
import org.eclipse.ditto.services.gateway.health.config.HealthCheckConfig;
import org.eclipse.ditto.services.gateway.proxy.actors.ProxyActor;
import org.eclipse.ditto.services.gateway.starter.config.GatewayConfig;
=======
import org.eclipse.ditto.services.gateway.endpoints.routes.RouteFactory;
import org.eclipse.ditto.services.gateway.health.GatewayHttpReadinessCheck;
import org.eclipse.ditto.services.gateway.proxy.actors.ProxyActor;
import org.eclipse.ditto.services.gateway.starter.service.util.ConfigKeys;
import org.eclipse.ditto.services.gateway.starter.service.util.DefaultHttpClientFacade;
import org.eclipse.ditto.services.gateway.starter.service.util.HttpClientFacade;
>>>>>>> 8591cf26
import org.eclipse.ditto.services.gateway.streaming.actors.StreamingActor;
import org.eclipse.ditto.services.models.concierge.actors.ConciergeEnforcerClusterRouterFactory;
import org.eclipse.ditto.services.models.concierge.actors.ConciergeForwarderActor;
import org.eclipse.ditto.services.models.policies.PoliciesMessagingConstants;
import org.eclipse.ditto.services.models.things.ThingsMessagingConstants;
import org.eclipse.ditto.services.models.thingsearch.ThingsSearchConstants;
import org.eclipse.ditto.services.utils.akka.LogUtil;
import org.eclipse.ditto.services.utils.cluster.ClusterStatusSupplier;
import org.eclipse.ditto.services.utils.cluster.ShardRegionExtractor;
import org.eclipse.ditto.services.utils.cluster.config.ClusterConfig;
import org.eclipse.ditto.services.utils.config.InstanceIdentifierSupplier;
import org.eclipse.ditto.services.utils.config.LocalHostAddressSupplier;
import org.eclipse.ditto.services.utils.devops.DevOpsCommandsActor;
import org.eclipse.ditto.services.utils.devops.LogbackLoggingFacade;
import org.eclipse.ditto.services.utils.health.DefaultHealthCheckingActorFactory;
import org.eclipse.ditto.services.utils.health.HealthCheckingActorOptions;
import org.eclipse.ditto.services.utils.health.cluster.ClusterStatus;
import org.eclipse.ditto.services.utils.health.routes.StatusRoute;
import org.eclipse.ditto.services.utils.protocol.ProtocolAdapterProvider;

import akka.Done;
import akka.actor.AbstractActor;
import akka.actor.ActorKilledException;
import akka.actor.ActorRef;
import akka.actor.ActorSystem;
import akka.actor.CoordinatedShutdown;
import akka.actor.InvalidActorNameException;
import akka.actor.OneForOneStrategy;
import akka.actor.Props;
import akka.actor.Status;
import akka.actor.SupervisorStrategy;
import akka.cluster.Cluster;
import akka.cluster.pubsub.DistributedPubSubMediator;
import akka.cluster.sharding.ClusterSharding;
import akka.dispatch.MessageDispatcher;
import akka.event.DiagnosticLoggingAdapter;
import akka.http.javadsl.ConnectHttp;
import akka.http.javadsl.Http;
import akka.http.javadsl.ServerBinding;
import akka.http.javadsl.server.Route;
import akka.japi.Creator;
import akka.japi.pf.DeciderBuilder;
import akka.japi.pf.ReceiveBuilder;
import akka.pattern.AskTimeoutException;
import akka.stream.ActorMaterializer;

/**
 * The Root Actor of the API Gateway's Akka ActorSystem.
 */
final class GatewayRootActor extends AbstractActor {

    /**
     * The name of this Actor in the ActorSystem.
     */
    static final String ACTOR_NAME = "gatewayRoot";

<<<<<<< HEAD
    private static final String CHILD_RESTART_INFO_MSG = "Restarting child ...";
=======
    private static final String AUTHENTICATION_DISPATCHER_NAME = "authentication-dispatcher";

    private static final String CHILD_RESTART_INFO_MSG = "Restarting child...";
>>>>>>> 8591cf26

    private final DiagnosticLoggingAdapter log = LogUtil.obtain(this);

    private final SupervisorStrategy strategy = new OneForOneStrategy(true, DeciderBuilder
            .match(NullPointerException.class, e -> {
                log.error(e, "NullPointer in child actor: {}", e.getMessage());
                log.info(CHILD_RESTART_INFO_MSG);
                return SupervisorStrategy.restart();
            }).match(IllegalArgumentException.class, e -> {
                log.warning("Illegal Argument in child actor: {}", e.getMessage());
                return SupervisorStrategy.resume();
            }).match(IndexOutOfBoundsException.class, e -> {
                log.warning("IndexOutOfBounds in child actor: {}", e.getMessage());
                return SupervisorStrategy.resume();
            }).match(IllegalStateException.class, e -> {
                log.warning("Illegal State in child actor: {}", e.getMessage());
                return SupervisorStrategy.resume();
            }).match(NoSuchElementException.class, e -> {
                log.warning("NoSuchElement in child actor: {}", e.getMessage());
                return SupervisorStrategy.resume();
            }).match(AskTimeoutException.class, e -> {
                log.warning("AskTimeoutException in child actor: {}", e.getMessage());
                return SupervisorStrategy.resume();
            }).match(ConnectException.class, e -> {
                log.warning("ConnectException in child actor: {}", e.getMessage());
                log.info(CHILD_RESTART_INFO_MSG);
                return SupervisorStrategy.restart();
            }).match(InvalidActorNameException.class, e -> {
                log.warning("InvalidActorNameException in child actor: {}", e.getMessage());
                return SupervisorStrategy.resume();
            }).match(DittoRuntimeException.class, e -> {
                log.error(e,
                        "DittoRuntimeException <{}> should not be escalated to GatewayRootActor. Simply resuming Actor.",
                        e.getErrorCode());
                return SupervisorStrategy.resume();
            }).match(ActorKilledException.class, e -> {
                log.error(e, "ActorKilledException in child actor: {}", e.message());
                log.info(CHILD_RESTART_INFO_MSG);
                return SupervisorStrategy.restart();
            }).match(Throwable.class, e -> {
                log.error(e, "Escalating above root actor!");
                return SupervisorStrategy.escalate();
            }).matchAny(e -> {
                log.error("Unknown message: '{}'! Escalating above root actor!", e);
                return SupervisorStrategy.escalate();
            }).build());

<<<<<<< HEAD
    private GatewayRootActor(final GatewayConfig gatewayConfig, final ActorRef pubSubMediator,
=======
    private final CompletionStage<ServerBinding> httpBinding;

    private GatewayRootActor(final ServiceConfigReader configReader, final ActorRef pubSubMediator,
>>>>>>> 8591cf26
            final ActorMaterializer materializer) {

        final ActorSystem actorSystem = context().system();

        final ClusterConfig clusterConfig = gatewayConfig.getClusterConfig();
        final int numberOfShards = clusterConfig.getNumberOfShards();

        // start the cluster sharding proxies for retrieving Statistics via StatisticActor about them:
        ClusterSharding.get(actorSystem)
                .startProxy(PoliciesMessagingConstants.SHARD_REGION,
                        Optional.of(PoliciesMessagingConstants.CLUSTER_ROLE),
                        ShardRegionExtractor.of(numberOfShards, actorSystem));
        ClusterSharding.get(actorSystem)
                .startProxy(ThingsMessagingConstants.SHARD_REGION, Optional.of(ThingsMessagingConstants.CLUSTER_ROLE),
                        ShardRegionExtractor.of(numberOfShards, actorSystem));
        ClusterSharding.get(actorSystem)
                .startProxy(ThingsSearchConstants.SHARD_REGION, Optional.of(ThingsSearchConstants.CLUSTER_ROLE),
                        ShardRegionExtractor.of(numberOfShards, actorSystem));

        final ActorRef devOpsCommandsActor = startChildActor(DevOpsCommandsActor.ACTOR_NAME,
                DevOpsCommandsActor.props(LogbackLoggingFacade.newInstance(), GatewayService.SERVICE_NAME,
                        InstanceIdentifierSupplier.getInstance().get()));

        final ActorRef conciergeEnforcerRouter =
                ConciergeEnforcerClusterRouterFactory.createConciergeEnforcerClusterRouter(getContext(),
                        configReader.cluster().numberOfShards());

        final ActorRef conciergeForwarder = startChildActor(ConciergeForwarderActor.ACTOR_NAME,
                ConciergeForwarderActor.props(pubSubMediator, conciergeEnforcerRouter));

        final ActorRef proxyActor = startChildActor(ProxyActor.ACTOR_NAME,
                ProxyActor.props(pubSubMediator, devOpsCommandsActor, conciergeForwarder,
                        gatewayConfig.getHttpConfig()));

        pubSubMediator.tell(new DistributedPubSubMediator.Put(getSelf()), getSelf());

        final ActorRef streamingActor = startChildActor(StreamingActor.ACTOR_NAME,
                StreamingActor.props(pubSubMediator, proxyActor));

        final HealthCheckConfig healthCheckConfig = gatewayConfig.getHealthCheckConfig();
        final ActorRef healthCheckActor = createHealthCheckActor(healthCheckConfig);

        final HttpConfig httpConfig = gatewayConfig.getHttpConfig();
        String hostname = httpConfig.getHostname();
        if (hostname.isEmpty()) {
            hostname = LocalHostAddressSupplier.getInstance().get();
            log.info("No explicit hostname configured, using HTTP hostname <{}>.", hostname);
        }

<<<<<<< HEAD
        final CompletionStage<ServerBinding> binding = Http.get(actorSystem)
                .bindAndHandle(createRoute(actorSystem, gatewayConfig, proxyActor, streamingActor, healthCheckActor,
                        healthCheckConfig).flow(actorSystem, materializer),
                        ConnectHttp.toHost(hostname, httpConfig.getPort()), materializer);

        binding.thenAccept(theBinding -> {
                    log.info("Serving HTTP requests on port <{}> ...", theBinding.localAddress().getPort());
=======
        httpBinding = Http.get(actorSystem)
                .bindAndHandle(createRoute(actorSystem, config, proxyActor, streamingActor, healthCheckActor)
                                .flow(actorSystem, materializer),
                        ConnectHttp.toHost(hostname, httpConfig.getPort()), materializer);

        httpBinding.thenAccept(theBinding -> {
                    log.info("Serving HTTP requests on port {} ...", theBinding.localAddress().getPort());
>>>>>>> 8591cf26
                    CoordinatedShutdown.get(actorSystem).addTask(
                            CoordinatedShutdown.PhaseServiceUnbind(), "shutdown_http_endpoint", () -> {
                                log.info("Gracefully shutting down user HTTP endpoint ...");
                                return theBinding.terminate(Duration.ofSeconds(10))
                                        .handle((httpTerminated, e) -> Done.getInstance());
                            });
                }
        ).exceptionally(failure -> {
            log.error(failure, "Something very bad happened: {}", failure.getMessage());
            actorSystem.terminate();
            return null;
        });
    }

    /**
     * Creates Akka configuration object Props for this actor.
     *
     * @param gatewayConfig the configuration settings of this service.
     * @param pubSubMediator the pub-sub mediator.
     * @param materializer the materializer for the akka actor system.
     * @return the Akka configuration Props object.
     */
    static Props props(final GatewayConfig gatewayConfig, final ActorRef pubSubMediator,
            final ActorMaterializer materializer) {

        return Props.create(GatewayRootActor.class, new Creator<GatewayRootActor>() {
            private static final long serialVersionUID = 1L;

            @Override
            public GatewayRootActor create() {
                return new GatewayRootActor(gatewayConfig, pubSubMediator, materializer);
            }
        });
    }

    @Override
    public SupervisorStrategy supervisorStrategy() {
        return strategy;
    }

    @Override
    public Receive createReceive() {
        return ReceiveBuilder.create()
                .match(Status.Failure.class, f -> log.error(f.cause(), "Got failure: {}", f))
                .matchEquals(GatewayHttpReadinessCheck.READINESS_ASK_MESSAGE, msg -> {
                    final ActorRef sender = getSender();
                    httpBinding.thenAccept(binding -> sender.tell(
                            GatewayHttpReadinessCheck.READINESS_ASK_MESSAGE_RESPONSE, ActorRef.noSender()));
                })
                .matchAny(m -> {
                    log.warning("Unknown message: {}", m);
                    unhandled(m);
                }).build();
    }

    private ActorRef startChildActor(final String actorName, final Props props) {
        log.info("Starting child actor <{}>.", actorName);
        return getContext().actorOf(props, actorName);
    }

    private static Route createRoute(final ActorSystem actorSystem,
            final GatewayConfig gatewayConfig,
            final ActorRef proxyActor,
            final ActorRef streamingActor,
<<<<<<< HEAD
            final ActorRef healthCheckingActor,
            final HealthCheckConfig healthCheckConfig) {

        final AuthenticationConfig authConfig = gatewayConfig.getAuthenticationConfig();
        final HttpClientFacade httpClient = HttpClientFacade.getInstance(actorSystem, authConfig.getHttpProxyConfig());
        final Supplier<ClusterStatus> clusterStateSupplier = new ClusterStatusSupplier(Cluster.get(actorSystem));
        final CachesConfig cachesConfig = gatewayConfig.getCachesConfig();
        final GatewayAuthenticationDirectiveFactory authenticationDirectiveFactory =
                new DittoGatewayAuthenticationDirectiveFactory(authConfig, cachesConfig.getPublicKeysConfig(),
                        httpClient);

        final ProtocolAdapterProvider protocolAdapterProvider =
                ProtocolAdapterProvider.load(gatewayConfig.getProtocolConfig(), actorSystem);
        final HeaderTranslator headerTranslator = protocolAdapterProvider.getHttpHeaderTranslator();

        final WebSocketConfig webSocketConfig = gatewayConfig.getWebSocketConfig();

        final StatusAndHealthProvider statusAndHealthProvider =
                DittoStatusAndHealthProviderFactory.of(actorSystem, clusterStateSupplier, healthCheckConfig);

        final HttpConfig httpConfig = gatewayConfig.getHttpConfig();
        final DevOpsConfig devOpsConfig = authConfig.getDevOpsConfig();

        return RootRoute.getBuilder(httpConfig)
                .statsRoute(new StatsRoute(proxyActor, actorSystem, httpConfig, devOpsConfig, headerTranslator))
                .statusRoute(new StatusRoute(clusterStateSupplier, healthCheckingActor, actorSystem))
                .overallStatusRoute(new OverallStatusRoute(clusterStateSupplier, statusAndHealthProvider, devOpsConfig))
                .cachingHealthRoute(
                        new CachingHealthRoute(statusAndHealthProvider, gatewayConfig.getPublicHealthConfig()))
                .devopsRoute(new DevOpsRoute(proxyActor, actorSystem, httpConfig, devOpsConfig, headerTranslator))
                .policiesRoute(new PoliciesRoute(proxyActor, actorSystem, httpConfig, headerTranslator))
                .sseThingsRoute(
                        new SseThingsRoute(proxyActor, actorSystem, httpConfig, streamingActor, headerTranslator))
                .thingsRoute(new ThingsRoute(proxyActor, actorSystem, gatewayConfig.getMessageConfig(),
                        gatewayConfig.getClaimMessageConfig(), httpConfig, headerTranslator))
                .thingSearchRoute(new ThingSearchRoute(proxyActor, actorSystem, httpConfig, headerTranslator))
                .websocketRoute(new WebsocketRoute(streamingActor, webSocketConfig, actorSystem.eventStream()))
                .supportedSchemaVersions(httpConfig.getSupportedSchemaVersions())
                .protocolAdapterProvider(protocolAdapterProvider)
                .headerTranslator(headerTranslator)
                .httpAuthenticationDirective(authenticationDirectiveFactory.buildHttpAuthentication())
                .wsAuthenticationDirective(authenticationDirectiveFactory.buildWsAuthentication())
=======
            final ActorRef healthCheckingActor) {

        final HttpClientFacade httpClient = DefaultHttpClientFacade.getInstance(actorSystem);
        final ClusterStatusSupplier clusterStateSupplier = new ClusterStatusSupplier(Cluster.get(actorSystem));
        final MessageDispatcher authenticationDispatcher = actorSystem.dispatchers().lookup(
                AUTHENTICATION_DISPATCHER_NAME);
        final DittoGatewayAuthenticationDirectiveFactory authenticationDirectiveFactory =
                new DittoGatewayAuthenticationDirectiveFactory(config, httpClient, authenticationDispatcher);
        final RouteFactory routeFactory = RouteFactory.newInstance(actorSystem, proxyActor, streamingActor,
                healthCheckingActor, clusterStateSupplier, authenticationDirectiveFactory);

        return RootRoute.getBuilder()
                .statsRoute(routeFactory.newStatsRoute())
                .statusRoute(routeFactory.newStatusRoute())
                .overallStatusRoute(routeFactory.newOverallStatusRoute())
                .cachingHealthRoute(routeFactory.newCachingHealthRoute())
                .devopsRoute(routeFactory.newDevopsRoute())
                .policiesRoute(routeFactory.newPoliciesRoute())
                .sseThingsRoute(routeFactory.newSseThingsRoute())
                .thingsRoute(routeFactory.newThingsRoute())
                .thingSearchRoute(routeFactory.newThingSearchRoute())
                .websocketRoute(routeFactory.newWebSocketRoute())
                .supportedSchemaVersions(config.getIntList(ConfigKeys.SCHEMA_VERSIONS))
                .protocolAdapterProvider(routeFactory.getProtocolAdapterProvider())
                .headerTranslator(routeFactory.getHeaderTranslator())
                .httpAuthenticationDirective(routeFactory.newHttpAuthenticationDirective())
                .wsAuthenticationDirective(routeFactory.newWsAuthenticationDirective())
>>>>>>> 8591cf26
                .build();
    }

    private ActorRef createHealthCheckActor(final HealthCheckConfig healthCheckConfig) {
        final HealthCheckingActorOptions healthCheckingActorOptions =
                HealthCheckingActorOptions.getBuilder(healthCheckConfig.isEnabled(), healthCheckConfig.getInterval())
                        .build();

        return startChildActor(DefaultHealthCheckingActorFactory.ACTOR_NAME,
                DefaultHealthCheckingActorFactory.props(healthCheckingActorOptions, null));
    }

}<|MERGE_RESOLUTION|>--- conflicted
+++ resolved
@@ -29,7 +29,6 @@
 import org.eclipse.ditto.services.gateway.endpoints.directives.auth.DittoGatewayAuthenticationDirectiveFactory;
 import org.eclipse.ditto.services.gateway.endpoints.directives.auth.GatewayAuthenticationDirectiveFactory;
 import org.eclipse.ditto.services.gateway.endpoints.routes.RootRoute;
-<<<<<<< HEAD
 import org.eclipse.ditto.services.gateway.endpoints.routes.devops.DevOpsRoute;
 import org.eclipse.ditto.services.gateway.endpoints.routes.health.CachingHealthRoute;
 import org.eclipse.ditto.services.gateway.endpoints.routes.policies.PoliciesRoute;
@@ -43,16 +42,9 @@
 import org.eclipse.ditto.services.gateway.health.DittoStatusAndHealthProviderFactory;
 import org.eclipse.ditto.services.gateway.health.StatusAndHealthProvider;
 import org.eclipse.ditto.services.gateway.health.config.HealthCheckConfig;
+import org.eclipse.ditto.services.gateway.health.GatewayHttpReadinessCheck;
 import org.eclipse.ditto.services.gateway.proxy.actors.ProxyActor;
 import org.eclipse.ditto.services.gateway.starter.config.GatewayConfig;
-=======
-import org.eclipse.ditto.services.gateway.endpoints.routes.RouteFactory;
-import org.eclipse.ditto.services.gateway.health.GatewayHttpReadinessCheck;
-import org.eclipse.ditto.services.gateway.proxy.actors.ProxyActor;
-import org.eclipse.ditto.services.gateway.starter.service.util.ConfigKeys;
-import org.eclipse.ditto.services.gateway.starter.service.util.DefaultHttpClientFacade;
-import org.eclipse.ditto.services.gateway.starter.service.util.HttpClientFacade;
->>>>>>> 8591cf26
 import org.eclipse.ditto.services.gateway.streaming.actors.StreamingActor;
 import org.eclipse.ditto.services.models.concierge.actors.ConciergeEnforcerClusterRouterFactory;
 import org.eclipse.ditto.services.models.concierge.actors.ConciergeForwarderActor;
@@ -109,13 +101,9 @@
      */
     static final String ACTOR_NAME = "gatewayRoot";
 
-<<<<<<< HEAD
+    private static final String AUTHENTICATION_DISPATCHER_NAME = "authentication-dispatcher";
+
     private static final String CHILD_RESTART_INFO_MSG = "Restarting child ...";
-=======
-    private static final String AUTHENTICATION_DISPATCHER_NAME = "authentication-dispatcher";
-
-    private static final String CHILD_RESTART_INFO_MSG = "Restarting child...";
->>>>>>> 8591cf26
 
     private final DiagnosticLoggingAdapter log = LogUtil.obtain(this);
 
@@ -163,13 +151,9 @@
                 return SupervisorStrategy.escalate();
             }).build());
 
-<<<<<<< HEAD
+    private final CompletionStage<ServerBinding> httpBinding;
+
     private GatewayRootActor(final GatewayConfig gatewayConfig, final ActorRef pubSubMediator,
-=======
-    private final CompletionStage<ServerBinding> httpBinding;
-
-    private GatewayRootActor(final ServiceConfigReader configReader, final ActorRef pubSubMediator,
->>>>>>> 8591cf26
             final ActorMaterializer materializer) {
 
         final ActorSystem actorSystem = context().system();
@@ -195,7 +179,7 @@
 
         final ActorRef conciergeEnforcerRouter =
                 ConciergeEnforcerClusterRouterFactory.createConciergeEnforcerClusterRouter(getContext(),
-                        configReader.cluster().numberOfShards());
+                        numberOfShards);
 
         final ActorRef conciergeForwarder = startChildActor(ConciergeForwarderActor.ACTOR_NAME,
                 ConciergeForwarderActor.props(pubSubMediator, conciergeEnforcerRouter));
@@ -219,23 +203,13 @@
             log.info("No explicit hostname configured, using HTTP hostname <{}>.", hostname);
         }
 
-<<<<<<< HEAD
-        final CompletionStage<ServerBinding> binding = Http.get(actorSystem)
+        httpBinding = Http.get(actorSystem)
                 .bindAndHandle(createRoute(actorSystem, gatewayConfig, proxyActor, streamingActor, healthCheckActor,
                         healthCheckConfig).flow(actorSystem, materializer),
                         ConnectHttp.toHost(hostname, httpConfig.getPort()), materializer);
 
-        binding.thenAccept(theBinding -> {
+        httpBinding.thenAccept(theBinding -> {
                     log.info("Serving HTTP requests on port <{}> ...", theBinding.localAddress().getPort());
-=======
-        httpBinding = Http.get(actorSystem)
-                .bindAndHandle(createRoute(actorSystem, config, proxyActor, streamingActor, healthCheckActor)
-                                .flow(actorSystem, materializer),
-                        ConnectHttp.toHost(hostname, httpConfig.getPort()), materializer);
-
-        httpBinding.thenAccept(theBinding -> {
-                    log.info("Serving HTTP requests on port {} ...", theBinding.localAddress().getPort());
->>>>>>> 8591cf26
                     CoordinatedShutdown.get(actorSystem).addTask(
                             CoordinatedShutdown.PhaseServiceUnbind(), "shutdown_http_endpoint", () -> {
                                 log.info("Gracefully shutting down user HTTP endpoint ...");
@@ -300,17 +274,17 @@
             final GatewayConfig gatewayConfig,
             final ActorRef proxyActor,
             final ActorRef streamingActor,
-<<<<<<< HEAD
             final ActorRef healthCheckingActor,
             final HealthCheckConfig healthCheckConfig) {
 
         final AuthenticationConfig authConfig = gatewayConfig.getAuthenticationConfig();
+        final CachesConfig cachesConfig = gatewayConfig.getCachesConfig();
         final HttpClientFacade httpClient = HttpClientFacade.getInstance(actorSystem, authConfig.getHttpProxyConfig());
-        final Supplier<ClusterStatus> clusterStateSupplier = new ClusterStatusSupplier(Cluster.get(actorSystem));
-        final CachesConfig cachesConfig = gatewayConfig.getCachesConfig();
+        final MessageDispatcher authenticationDispatcher = actorSystem.dispatchers().lookup(
+                AUTHENTICATION_DISPATCHER_NAME);
         final GatewayAuthenticationDirectiveFactory authenticationDirectiveFactory =
                 new DittoGatewayAuthenticationDirectiveFactory(authConfig, cachesConfig.getPublicKeysConfig(),
-                        httpClient);
+                        httpClient, authenticationDispatcher);
 
         final ProtocolAdapterProvider protocolAdapterProvider =
                 ProtocolAdapterProvider.load(gatewayConfig.getProtocolConfig(), actorSystem);
@@ -318,6 +292,7 @@
 
         final WebSocketConfig webSocketConfig = gatewayConfig.getWebSocketConfig();
 
+        final Supplier<ClusterStatus> clusterStateSupplier = new ClusterStatusSupplier(Cluster.get(actorSystem));
         final StatusAndHealthProvider statusAndHealthProvider =
                 DittoStatusAndHealthProviderFactory.of(actorSystem, clusterStateSupplier, healthCheckConfig);
 
@@ -343,35 +318,6 @@
                 .headerTranslator(headerTranslator)
                 .httpAuthenticationDirective(authenticationDirectiveFactory.buildHttpAuthentication())
                 .wsAuthenticationDirective(authenticationDirectiveFactory.buildWsAuthentication())
-=======
-            final ActorRef healthCheckingActor) {
-
-        final HttpClientFacade httpClient = DefaultHttpClientFacade.getInstance(actorSystem);
-        final ClusterStatusSupplier clusterStateSupplier = new ClusterStatusSupplier(Cluster.get(actorSystem));
-        final MessageDispatcher authenticationDispatcher = actorSystem.dispatchers().lookup(
-                AUTHENTICATION_DISPATCHER_NAME);
-        final DittoGatewayAuthenticationDirectiveFactory authenticationDirectiveFactory =
-                new DittoGatewayAuthenticationDirectiveFactory(config, httpClient, authenticationDispatcher);
-        final RouteFactory routeFactory = RouteFactory.newInstance(actorSystem, proxyActor, streamingActor,
-                healthCheckingActor, clusterStateSupplier, authenticationDirectiveFactory);
-
-        return RootRoute.getBuilder()
-                .statsRoute(routeFactory.newStatsRoute())
-                .statusRoute(routeFactory.newStatusRoute())
-                .overallStatusRoute(routeFactory.newOverallStatusRoute())
-                .cachingHealthRoute(routeFactory.newCachingHealthRoute())
-                .devopsRoute(routeFactory.newDevopsRoute())
-                .policiesRoute(routeFactory.newPoliciesRoute())
-                .sseThingsRoute(routeFactory.newSseThingsRoute())
-                .thingsRoute(routeFactory.newThingsRoute())
-                .thingSearchRoute(routeFactory.newThingSearchRoute())
-                .websocketRoute(routeFactory.newWebSocketRoute())
-                .supportedSchemaVersions(config.getIntList(ConfigKeys.SCHEMA_VERSIONS))
-                .protocolAdapterProvider(routeFactory.getProtocolAdapterProvider())
-                .headerTranslator(routeFactory.getHeaderTranslator())
-                .httpAuthenticationDirective(routeFactory.newHttpAuthenticationDirective())
-                .wsAuthenticationDirective(routeFactory.newWsAuthenticationDirective())
->>>>>>> 8591cf26
                 .build();
     }
 
