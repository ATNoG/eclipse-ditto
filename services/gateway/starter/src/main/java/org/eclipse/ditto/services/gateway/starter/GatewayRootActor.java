/*
 * Copyright (c) 2017 Contributors to the Eclipse Foundation
 *
 * See the NOTICE file(s) distributed with this work for additional
 * information regarding copyright ownership.
 *
 * This program and the accompanying materials are made available under the
 * terms of the Eclipse Public License 2.0 which is available at
 * http://www.eclipse.org/legal/epl-2.0
 *
 * SPDX-License-Identifier: EPL-2.0
 */
package org.eclipse.ditto.services.gateway.starter;

import java.net.ConnectException;
import java.time.Duration;
import java.util.NoSuchElementException;
import java.util.Optional;
import java.util.concurrent.CompletionStage;

import org.eclipse.ditto.model.base.exceptions.DittoRuntimeException;
import org.eclipse.ditto.model.base.headers.DittoHeadersSizeChecker;
import org.eclipse.ditto.services.base.config.HealthConfigReader;
import org.eclipse.ditto.services.base.config.HttpConfigReader;
import org.eclipse.ditto.services.base.config.ServiceConfigReader;
import org.eclipse.ditto.services.gateway.endpoints.directives.auth.DittoGatewayAuthenticationDirectiveFactory;
import org.eclipse.ditto.services.gateway.endpoints.routes.RootRoute;
import org.eclipse.ditto.services.gateway.endpoints.routes.RouteFactory;
import org.eclipse.ditto.services.gateway.health.GatewayHttpReadinessCheck;
import org.eclipse.ditto.services.gateway.proxy.actors.ProxyActor;
import org.eclipse.ditto.services.gateway.starter.service.util.ConfigKeys;
import org.eclipse.ditto.services.gateway.starter.service.util.DefaultHttpClientFacade;
import org.eclipse.ditto.services.gateway.starter.service.util.HttpClientFacade;
import org.eclipse.ditto.services.gateway.streaming.actors.StreamingActor;
import org.eclipse.ditto.services.models.concierge.actors.ConciergeEnforcerClusterRouterFactory;
import org.eclipse.ditto.services.models.concierge.actors.ConciergeForwarderActor;
import org.eclipse.ditto.services.models.policies.PoliciesMessagingConstants;
import org.eclipse.ditto.services.models.things.ThingsMessagingConstants;
import org.eclipse.ditto.services.models.thingsearch.ThingsSearchConstants;
import org.eclipse.ditto.services.utils.akka.LogUtil;
import org.eclipse.ditto.services.utils.cluster.ClusterStatusSupplier;
import org.eclipse.ditto.services.utils.cluster.ShardRegionExtractor;
import org.eclipse.ditto.services.utils.config.ConfigUtil;
import org.eclipse.ditto.services.utils.devops.DevOpsCommandsActor;
import org.eclipse.ditto.services.utils.devops.LogbackLoggingFacade;
import org.eclipse.ditto.services.utils.health.DefaultHealthCheckingActorFactory;
import org.eclipse.ditto.services.utils.health.HealthCheckingActorOptions;

import com.typesafe.config.Config;

import akka.Done;
import akka.actor.AbstractActor;
import akka.actor.ActorKilledException;
import akka.actor.ActorRef;
import akka.actor.ActorSystem;
import akka.actor.CoordinatedShutdown;
import akka.actor.InvalidActorNameException;
import akka.actor.OneForOneStrategy;
import akka.actor.Props;
import akka.actor.Status;
import akka.actor.SupervisorStrategy;
import akka.cluster.Cluster;
import akka.cluster.pubsub.DistributedPubSubMediator;
import akka.cluster.sharding.ClusterSharding;
import akka.dispatch.MessageDispatcher;
import akka.event.DiagnosticLoggingAdapter;
import akka.http.javadsl.ConnectHttp;
import akka.http.javadsl.Http;
import akka.http.javadsl.ServerBinding;
import akka.http.javadsl.server.Route;
import akka.japi.Creator;
import akka.japi.pf.DeciderBuilder;
import akka.japi.pf.ReceiveBuilder;
import akka.pattern.AskTimeoutException;
import akka.stream.ActorMaterializer;

/**
 * The Root Actor of the API Gateway's Akka ActorSystem.
 */
final class GatewayRootActor extends AbstractActor {

    /**
     * The name of this Actor in the ActorSystem.
     */
    static final String ACTOR_NAME = "gatewayRoot";

    private static final String AUTHENTICATION_DISPATCHER_NAME = "authentication-dispatcher";

    private static final String CHILD_RESTART_INFO_MSG = "Restarting child...";

    private final DiagnosticLoggingAdapter log = LogUtil.obtain(this);

    private final SupervisorStrategy strategy = new OneForOneStrategy(true, DeciderBuilder
            .match(NullPointerException.class, e -> {
                log.error(e, "NullPointer in child actor: {}", e.getMessage());
                log.info(CHILD_RESTART_INFO_MSG);
                return SupervisorStrategy.restart();
            }).match(IllegalArgumentException.class, e -> {
                log.warning("Illegal Argument in child actor: {}", e.getMessage());
                return SupervisorStrategy.resume();
            }).match(IndexOutOfBoundsException.class, e -> {
                log.warning("IndexOutOfBounds in child actor: {}", e.getMessage());
                return SupervisorStrategy.resume();
            }).match(IllegalStateException.class, e -> {
                log.warning("Illegal State in child actor: {}", e.getMessage());
                return SupervisorStrategy.resume();
            }).match(NoSuchElementException.class, e -> {
                log.warning("NoSuchElement in child actor: {}", e.getMessage());
                return SupervisorStrategy.resume();
            }).match(AskTimeoutException.class, e -> {
                log.warning("AskTimeoutException in child actor: {}", e.getMessage());
                return SupervisorStrategy.resume();
            }).match(ConnectException.class, e -> {
                log.warning("ConnectException in child actor: {}", e.getMessage());
                log.info(CHILD_RESTART_INFO_MSG);
                return SupervisorStrategy.restart();
            }).match(InvalidActorNameException.class, e -> {
                log.warning("InvalidActorNameException in child actor: {}", e.getMessage());
                return SupervisorStrategy.resume();
            }).match(DittoRuntimeException.class, e -> {
                log.error(e,
                        "DittoRuntimeException '{}' should not be escalated to GatewayRootActor. Simply resuming Actor.",
                        e.getErrorCode());
                return SupervisorStrategy.resume();
            }).match(ActorKilledException.class, e -> {
                log.error(e, "ActorKilledException in child actor: {}", e.message());
                log.info(CHILD_RESTART_INFO_MSG);
                return SupervisorStrategy.restart();
            }).match(Throwable.class, e -> {
                log.error(e, "Escalating above root actor!");
                return SupervisorStrategy.escalate();
            }).matchAny(e -> {
                log.error("Unknown message:'{}'! Escalating above root actor!", e);
                return SupervisorStrategy.escalate();
            }).build());

    private final CompletionStage<ServerBinding> httpBinding;

    private GatewayRootActor(final ServiceConfigReader configReader, final ActorRef pubSubMediator,
            final ActorMaterializer materializer) {

        final int numberOfShards = configReader.cluster().numberOfShards();
        final Config config = configReader.getRawConfig();

        final ActorSystem actorSystem = context().system();

        // start the cluster sharding proxies for retrieving Statistics via StatisticActor about them:
        ClusterSharding.get(actorSystem)
                .startProxy(PoliciesMessagingConstants.SHARD_REGION,
                        Optional.of(PoliciesMessagingConstants.CLUSTER_ROLE),
                        ShardRegionExtractor.of(numberOfShards, actorSystem));
        ClusterSharding.get(actorSystem)
                .startProxy(ThingsMessagingConstants.SHARD_REGION, Optional.of(ThingsMessagingConstants.CLUSTER_ROLE),
                        ShardRegionExtractor.of(numberOfShards, actorSystem));
        ClusterSharding.get(actorSystem)
                .startProxy(ThingsSearchConstants.SHARD_REGION, Optional.of(ThingsSearchConstants.CLUSTER_ROLE),
                        ShardRegionExtractor.of(numberOfShards, actorSystem));

        final ActorRef devOpsCommandsActor = startChildActor(DevOpsCommandsActor.ACTOR_NAME,
                DevOpsCommandsActor.props(LogbackLoggingFacade.newInstance(), GatewayService.SERVICE_NAME,
                        ConfigUtil.instanceIdentifier()));

        final ActorRef conciergeEnforcerRouter =
                ConciergeEnforcerClusterRouterFactory.createConciergeEnforcerClusterRouter(getContext(),
                        configReader.cluster().numberOfShards());

        final ActorRef conciergeForwarder = startChildActor(ConciergeForwarderActor.ACTOR_NAME,
                ConciergeForwarderActor.props(pubSubMediator, conciergeEnforcerRouter));

        final ActorRef proxyActor = startChildActor(ProxyActor.ACTOR_NAME,
                ProxyActor.props(pubSubMediator, devOpsCommandsActor, conciergeForwarder));

        pubSubMediator.tell(new DistributedPubSubMediator.Put(getSelf()), getSelf());

        final ActorRef streamingActor = startChildActor(StreamingActor.ACTOR_NAME,
                StreamingActor.props(pubSubMediator, proxyActor));

        final HealthConfigReader healthConfig = configReader.health();
        final ActorRef healthCheckActor = createHealthCheckActor(healthConfig);

        final HttpConfigReader httpConfig = configReader.http();
        String hostname = httpConfig.getHostname();
        if (hostname.isEmpty()) {
            hostname = ConfigUtil.getLocalHostAddress();
            log.info("No explicit hostname configured, using HTTP hostname: {}", hostname);
        }

<<<<<<< HEAD
        final CompletionStage<ServerBinding> binding = Http.get(actorSystem)
                .bindAndHandle(createRoute(actorSystem, configReader, proxyActor, streamingActor, healthCheckActor)
=======
        httpBinding = Http.get(actorSystem)
                .bindAndHandle(createRoute(actorSystem, config, proxyActor, streamingActor, healthCheckActor)
>>>>>>> 8a39df57
                                .flow(actorSystem, materializer),
                        ConnectHttp.toHost(hostname, httpConfig.getPort()), materializer);

        httpBinding.thenAccept(theBinding -> {
                    log.info("Serving HTTP requests on port {} ...", theBinding.localAddress().getPort());
                    CoordinatedShutdown.get(actorSystem).addTask(
                            CoordinatedShutdown.PhaseServiceUnbind(), "shutdown_http_endpoint", () -> {
                                log.info("Gracefully shutting down user HTTP endpoint..");
                                return theBinding.terminate(Duration.ofSeconds(10))
                                        .handle((httpTerminated, e) -> Done.getInstance());
                            });
                }
        ).exceptionally(failure -> {
            log.error(failure, "Something very bad happened: {}", failure.getMessage());
            actorSystem.terminate();
            return null;
        });
    }

    /**
     * Creates Akka configuration object Props for this actor.
     *
     * @param configReader the configuration reader of this service.
     * @param pubSubMediator the pub-sub mediator.
     * @param materializer the materializer for the akka actor system.
     * @return the Akka configuration Props object.
     */
    static Props props(final ServiceConfigReader configReader, final ActorRef pubSubMediator,
            final ActorMaterializer materializer) {
        return Props.create(GatewayRootActor.class, new Creator<GatewayRootActor>() {
            private static final long serialVersionUID = 1L;

            @Override
            public GatewayRootActor create() {
                return new GatewayRootActor(configReader, pubSubMediator, materializer);
            }
        });
    }

    @Override
    public SupervisorStrategy supervisorStrategy() {
        return strategy;
    }

    @Override
    public Receive createReceive() {
        return ReceiveBuilder.create()
                .match(Status.Failure.class, f -> log.error(f.cause(), "Got failure: {}", f))
                .matchEquals(GatewayHttpReadinessCheck.READINESS_ASK_MESSAGE, msg -> {
                    final ActorRef sender = getSender();
                    httpBinding.thenAccept(binding -> sender.tell(
                            GatewayHttpReadinessCheck.READINESS_ASK_MESSAGE_RESPONSE, ActorRef.noSender()));
                })
                .matchAny(m -> {
                    log.warning("Unknown message: {}", m);
                    unhandled(m);
                }).build();
    }

    private ActorRef startChildActor(final String actorName, final Props props) {
        log.info("Starting child actor '{}'", actorName);
        return getContext().actorOf(props, actorName);
    }

    private Route createRoute(final ActorSystem actorSystem,
            final ServiceConfigReader configReader,
            final ActorRef proxyActor,
            final ActorRef streamingActor,
            final ActorRef healthCheckingActor) {

        final Config config = configReader.getRawConfig();

        final HttpClientFacade httpClient = DefaultHttpClientFacade.getInstance(actorSystem);
        final ClusterStatusSupplier clusterStateSupplier = new ClusterStatusSupplier(Cluster.get(actorSystem));
        final MessageDispatcher authenticationDispatcher = actorSystem.dispatchers().lookup(
                AUTHENTICATION_DISPATCHER_NAME);
        final DittoGatewayAuthenticationDirectiveFactory authenticationDirectiveFactory =
                new DittoGatewayAuthenticationDirectiveFactory(config, httpClient, authenticationDispatcher);
        final RouteFactory routeFactory = RouteFactory.newInstance(actorSystem, proxyActor, streamingActor,
                healthCheckingActor, clusterStateSupplier, authenticationDirectiveFactory);
        final DittoHeadersSizeChecker dittoHeadersSizeChecker =
                DittoHeadersSizeChecker.of(configReader.limits().headersMaxSize(),
                        configReader.limits().authSubjectsCount());

        return RootRoute.getBuilder()
                .statsRoute(routeFactory.newStatsRoute())
                .statusRoute(routeFactory.newStatusRoute())
                .overallStatusRoute(routeFactory.newOverallStatusRoute())
                .cachingHealthRoute(routeFactory.newCachingHealthRoute())
                .devopsRoute(routeFactory.newDevopsRoute())
                .policiesRoute(routeFactory.newPoliciesRoute())
                .sseThingsRoute(routeFactory.newSseThingsRoute())
                .thingsRoute(routeFactory.newThingsRoute())
                .thingSearchRoute(routeFactory.newThingSearchRoute())
                .websocketRoute(routeFactory.newWebSocketRoute())
                .supportedSchemaVersions(config.getIntList(ConfigKeys.SCHEMA_VERSIONS))
                .protocolAdapterProvider(routeFactory.getProtocolAdapterProvider())
                .headerTranslator(routeFactory.getHeaderTranslator())
                .httpAuthenticationDirective(routeFactory.newHttpAuthenticationDirective())
                .wsAuthenticationDirective(routeFactory.newWsAuthenticationDirective())
                .dittoHeadersSizeChecker(dittoHeadersSizeChecker)
                .build();
    }

    private ActorRef createHealthCheckActor(final HealthConfigReader healthConfig) {
        final HealthCheckingActorOptions.Builder hcBuilder = HealthCheckingActorOptions
                .getBuilder(healthConfig.enabled(),
                        healthConfig.getInterval());

        final HealthCheckingActorOptions healthCheckingActorOptions = hcBuilder.build();
        return startChildActor(DefaultHealthCheckingActorFactory.ACTOR_NAME,
                DefaultHealthCheckingActorFactory.props(healthCheckingActorOptions, null));
    }

}<|MERGE_RESOLUTION|>--- conflicted
+++ resolved
@@ -185,13 +185,8 @@
             log.info("No explicit hostname configured, using HTTP hostname: {}", hostname);
         }
 
-<<<<<<< HEAD
-        final CompletionStage<ServerBinding> binding = Http.get(actorSystem)
-                .bindAndHandle(createRoute(actorSystem, configReader, proxyActor, streamingActor, healthCheckActor)
-=======
         httpBinding = Http.get(actorSystem)
                 .bindAndHandle(createRoute(actorSystem, config, proxyActor, streamingActor, healthCheckActor)
->>>>>>> 8a39df57
                                 .flow(actorSystem, materializer),
                         ConnectHttp.toHost(hostname, httpConfig.getPort()), materializer);
 
