--- conflicted
+++ resolved
@@ -84,8 +84,19 @@
         securestatus = true
         securestatus = ${?DEVOPS_SECURE_STATUS}
 
+        // default password
         password = "foobar"
+        // override default password by secret file if host environment is file-based
+        password = ${?secrets.devops_password.value}
+        // override all other sources by environment variable
         password = ${?DEVOPS_PASSWORD}
+
+        // default password
+        statusPassword = "status"
+        // override default password by secret file if host environment is file-based
+        statusPassword = ${?secrets.status_password.value}
+        // override all other sources by environment variable
+        statusPassword = ${?STATUS_PASSWORD}
       }
     }
 
@@ -127,22 +138,21 @@
   }
 }
 
-<<<<<<< HEAD
-secret_names {
-  devops_password = ${?DEVOPS_PASSWORD_NAME}
-  status_password = ${?STATUS_PASSWORD_NAME}
+// read docker secrets in /run/secrets if a "filebased" host environment is chosen
+secrets {
+  devops_password {
+    name = "devops_password"
+    name = ${?DEVOPS_PASSWORD_NAME}
+    // value = ... // read from /run/secret/<name>
+  }
+
+  status_password {
+    name = "status_password"
+    name = ${?STATUS_PASSWORD_NAME}
+    // value = ... // read from /run/secret/<name>
+  }
 }
 
-secrets {
-  devops_password = "foobar"
-  devops_password = ${?DEVOPS_PASSWORD}
-
-  status_password = "status"
-  status_password = ${?STATUS_PASSWORD}
-}
-
-=======
->>>>>>> 7a639d8a
 akka {
   actor {
     deployment {
