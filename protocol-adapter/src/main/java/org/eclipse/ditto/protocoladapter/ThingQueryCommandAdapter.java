/*
 * Copyright (c) 2017 Contributors to the Eclipse Foundation
 *
 * See the NOTICE file(s) distributed with this work for additional
 * information regarding copyright ownership.
 *
 * This program and the accompanying materials are made available under the
 * terms of the Eclipse Public License 2.0 which is available at
 * http://www.eclipse.org/legal/epl-2.0
 *
 * SPDX-License-Identifier: EPL-2.0
 */
package org.eclipse.ditto.protocoladapter;

import static java.util.Objects.requireNonNull;

import java.util.HashMap;
import java.util.List;
import java.util.Map;
import java.util.stream.Collectors;

import org.eclipse.ditto.json.JsonArray;
import org.eclipse.ditto.json.JsonParseException;
import org.eclipse.ditto.json.JsonPointer;
import org.eclipse.ditto.json.JsonValue;
import org.eclipse.ditto.model.things.ThingId;
import org.eclipse.ditto.protocoladapter.adaptables.AdaptableConstructor;
import org.eclipse.ditto.protocoladapter.adaptables.AdaptableConstructorFactory;
import org.eclipse.ditto.signals.commands.things.query.RetrieveAcl;
import org.eclipse.ditto.signals.commands.things.query.RetrieveAclEntry;
import org.eclipse.ditto.signals.commands.things.query.RetrieveAttribute;
import org.eclipse.ditto.signals.commands.things.query.RetrieveAttributes;
import org.eclipse.ditto.signals.commands.things.query.RetrieveFeature;
import org.eclipse.ditto.signals.commands.things.query.RetrieveFeatureDefinition;
import org.eclipse.ditto.signals.commands.things.query.RetrieveFeatureProperties;
import org.eclipse.ditto.signals.commands.things.query.RetrieveFeatureProperty;
import org.eclipse.ditto.signals.commands.things.query.RetrieveFeatures;
import org.eclipse.ditto.signals.commands.things.query.RetrieveThing;
import org.eclipse.ditto.signals.commands.things.query.RetrieveThingDefinition;
import org.eclipse.ditto.signals.commands.things.query.RetrieveThings;
import org.eclipse.ditto.signals.commands.things.query.ThingQueryCommand;

/**
 * Adapter for mapping a {@link ThingQueryCommand} to and from an {@link Adaptable}.
 */
final class ThingQueryCommandAdapter extends AbstractThingAdapter<ThingQueryCommand> {

    private final AdaptableConstructor<ThingQueryCommand<?>> thingQueryAdaptableConstructor =
            AdaptableConstructorFactory.newThingQueryAdaptableConstructor();
    private final AdaptableConstructor<RetrieveThings> retrieveThingsAdaptableConstructor =
            AdaptableConstructorFactory.newRetrieveThingsAdaptableConstructor();

    private ThingQueryCommandAdapter(
            final Map<String, JsonifiableMapper<ThingQueryCommand>> mappingStrategies,
            final HeaderTranslator headerTranslator) {
        super(mappingStrategies, headerTranslator);
    }

    /**
     * Returns a new ThingQueryCommandAdapter.
     *
     * @param headerTranslator translator between external and Ditto headers.
     * @return the adapter.
     */
    public static ThingQueryCommandAdapter of(final HeaderTranslator headerTranslator) {
        return new ThingQueryCommandAdapter(mappingStrategies(), requireNonNull(headerTranslator));
    }

    private static Map<String, JsonifiableMapper<ThingQueryCommand>> mappingStrategies() {
        final Map<String, JsonifiableMapper<ThingQueryCommand>> mappingStrategies = new HashMap<>();

        mappingStrategies.put(RetrieveThing.TYPE, adaptable -> RetrieveThing.getBuilder(thingIdFrom(adaptable),
                dittoHeadersFrom(adaptable))
                .withSelectedFields(selectedFieldsFrom(adaptable))
                .build());

        mappingStrategies.put(RetrieveThings.TYPE, adaptable -> RetrieveThings.getBuilder(thingsIdsFrom(adaptable))
                .dittoHeaders(dittoHeadersFrom(adaptable))
                .namespace(namespaceFrom(adaptable))
                .selectedFields(selectedFieldsFrom(adaptable)).build());

        mappingStrategies.put(RetrieveAcl.TYPE, adaptable -> RetrieveAcl.of(thingIdFrom(adaptable),
                dittoHeadersFrom(adaptable)));

        mappingStrategies.put(RetrieveAclEntry.TYPE, adaptable -> RetrieveAclEntry.of(thingIdFrom(adaptable),
                authorizationSubjectFrom(adaptable), selectedFieldsFrom(adaptable), dittoHeadersFrom(adaptable)));

        mappingStrategies.put(RetrieveAttributes.TYPE, adaptable -> RetrieveAttributes.of(thingIdFrom(adaptable),
                selectedFieldsFrom(adaptable), dittoHeadersFrom(adaptable)));

        mappingStrategies.put(RetrieveAttribute.TYPE, adaptable -> RetrieveAttribute.of(thingIdFrom(adaptable),
                attributePointerFrom(adaptable), dittoHeadersFrom(adaptable)));

        mappingStrategies.put(RetrieveThingDefinition.TYPE, adaptable -> RetrieveThingDefinition.of(thingIdFrom(adaptable),
                dittoHeadersFrom(adaptable)));

        mappingStrategies.put(RetrieveFeatures.TYPE, adaptable -> RetrieveFeatures.of(thingIdFrom(adaptable),
                selectedFieldsFrom(adaptable), dittoHeadersFrom(adaptable)));

        mappingStrategies.put(RetrieveFeature.TYPE, adaptable -> RetrieveFeature.of(thingIdFrom(adaptable),
                featureIdFrom(adaptable), selectedFieldsFrom(adaptable), dittoHeadersFrom(adaptable)));

        mappingStrategies.put(RetrieveFeatureDefinition.TYPE, adaptable ->
                RetrieveFeatureDefinition.of(thingIdFrom(adaptable), featureIdFrom(adaptable),
                        dittoHeadersFrom(adaptable)));

        mappingStrategies.put(RetrieveFeatureProperties.TYPE, adaptable ->
                RetrieveFeatureProperties.of(thingIdFrom(adaptable), featureIdFrom(adaptable),
                        selectedFieldsFrom(adaptable), dittoHeadersFrom(adaptable)));

        mappingStrategies.put(RetrieveFeatureProperty.TYPE, adaptable ->
                RetrieveFeatureProperty.of(thingIdFrom(adaptable), featureIdFrom(adaptable),
                        featurePropertyPointerFrom(adaptable), dittoHeadersFrom(adaptable)));

        return mappingStrategies;
    }

<<<<<<< HEAD
    @Override
    protected String getType(final Adaptable adaptable) {
        final TopicPath topicPath = adaptable.getTopicPath();
        if (topicPath.isWildcardTopic()) {
            return RetrieveThings.TYPE;
        } else {
            final JsonPointer path = adaptable.getPayload().getPath();
            final String commandName = getAction(topicPath) + upperCaseFirst(pathMatcher.match(path));
            return topicPath.getGroup() + "." + topicPath.getCriterion() + ":" + commandName;
        }
    }

    @Override
    public Adaptable constructAdaptable(final ThingQueryCommand command, final TopicPath.Channel channel) {
        if (command instanceof RetrieveThings) {
            return retrieveThingsAdaptableConstructor.construct((RetrieveThings) command, channel);
        } else {
            return thingQueryAdaptableConstructor.construct(command, channel);
        }
=======
    private static Adaptable handleSingleRetrieve(final ThingQueryCommand<?> command, final TopicPath.Channel channel) {
        final TopicPathBuilder topicPathBuilder = ProtocolFactory.newTopicPathBuilder(command.getThingEntityId());

        final CommandsTopicPathBuilder commandsTopicPathBuilder;
        commandsTopicPathBuilder = fromTopicPathBuilderWithChannel(topicPathBuilder, channel);

        final String commandName = command.getClass().getSimpleName().toLowerCase();
        if (!commandName.startsWith(TopicPath.Action.RETRIEVE.toString())) {
            throw UnknownCommandException.newBuilder(commandName).build();
        }

        final PayloadBuilder payloadBuilder = Payload.newBuilder(command.getResourcePath());
        command.getSelectedFields().ifPresent(payloadBuilder::withFields);

        return Adaptable.newBuilder(commandsTopicPathBuilder.retrieve().build())
                .withPayload(payloadBuilder.build())
                .withHeaders(ProtocolFactory.newHeadersWithDittoContentType(command.getDittoHeaders()))
                .build();
    }

    private static Adaptable handleMultipleRetrieve(final RetrieveThings command,
            final TopicPath.Channel channel) {

        final String commandName = command.getClass().getSimpleName().toLowerCase();
        if (!commandName.startsWith(TopicPath.Action.RETRIEVE.toString())) {
            throw UnknownCommandException.newBuilder(commandName).build();
        }

        final String namespace = command.getNamespace().orElse("_");
        final TopicPathBuilder topicPathBuilder = ProtocolFactory.newTopicPathBuilderFromNamespace(namespace);
        final CommandsTopicPathBuilder commandsTopicPathBuilder =
                fromTopicPathBuilderWithChannel(topicPathBuilder, channel);

        final PayloadBuilder payloadBuilder = Payload.newBuilder(command.getResourcePath());
        command.getSelectedFields().ifPresent(payloadBuilder::withFields);
        payloadBuilder.withValue(createIdsPayload(command.getThingEntityIds()));

        return Adaptable.newBuilder(commandsTopicPathBuilder.retrieve().build())
                .withPayload(payloadBuilder.build())
                .withHeaders(ProtocolFactory.newHeadersWithDittoContentType(command.getDittoHeaders()))
                .build();
>>>>>>> 2c9cc418
    }

    private static List<ThingId> thingsIdsFrom(final Adaptable adaptable) {
        final JsonArray array = adaptable.getPayload()
                .getValue()
                .filter(JsonValue::isObject)
                .map(JsonValue::asObject)
                .orElseThrow(() -> new JsonParseException("Adaptable payload was non existing or no JsonObject"))
                .getValue(RetrieveThings.JSON_THING_IDS)
                .filter(JsonValue::isArray)
                .map(JsonValue::asArray)
                .orElseThrow(() -> new JsonParseException("Could not map 'thingIds' value to expected JsonArray"));

        return array.stream()
                .map(JsonValue::asString)
                .map(ThingId::of)
                .collect(Collectors.toList());
    }

<<<<<<< HEAD
=======
    private static JsonValue createIdsPayload(final Collection<ThingId> ids) {
        final JsonArray thingIdsArray = ids.stream()
                .map(String::valueOf)
                .map(JsonFactory::newValue)
                .collect(JsonCollectors.valuesToArray());
        return JsonFactory.newObject().setValue(RetrieveThings.JSON_THING_IDS.getPointer(), thingIdsArray);
    }

    @Override
    protected String getType(final Adaptable adaptable) {
        final TopicPath topicPath = adaptable.getTopicPath();
        if (topicPath.isWildcardTopic()) {
            return RetrieveThings.TYPE;
        } else {
            final JsonPointer path = adaptable.getPayload().getPath();
            final String commandName = getAction(topicPath) + upperCaseFirst(PathMatcher.match(path));
            return topicPath.getGroup() + "." + topicPath.getCriterion() + ":" + commandName;
        }
    }

    @Override
    public Adaptable constructAdaptable(final ThingQueryCommand command, final TopicPath.Channel channel) {
        if (command instanceof RetrieveThings) {
            return handleMultipleRetrieve((RetrieveThings) command, channel);
        } else {
            return handleSingleRetrieve(command, channel);
        }
    }

>>>>>>> 2c9cc418
}<|MERGE_RESOLUTION|>--- conflicted
+++ resolved
@@ -115,7 +115,6 @@
         return mappingStrategies;
     }
 
-<<<<<<< HEAD
     @Override
     protected String getType(final Adaptable adaptable) {
         final TopicPath topicPath = adaptable.getTopicPath();
@@ -135,49 +134,6 @@
         } else {
             return thingQueryAdaptableConstructor.construct(command, channel);
         }
-=======
-    private static Adaptable handleSingleRetrieve(final ThingQueryCommand<?> command, final TopicPath.Channel channel) {
-        final TopicPathBuilder topicPathBuilder = ProtocolFactory.newTopicPathBuilder(command.getThingEntityId());
-
-        final CommandsTopicPathBuilder commandsTopicPathBuilder;
-        commandsTopicPathBuilder = fromTopicPathBuilderWithChannel(topicPathBuilder, channel);
-
-        final String commandName = command.getClass().getSimpleName().toLowerCase();
-        if (!commandName.startsWith(TopicPath.Action.RETRIEVE.toString())) {
-            throw UnknownCommandException.newBuilder(commandName).build();
-        }
-
-        final PayloadBuilder payloadBuilder = Payload.newBuilder(command.getResourcePath());
-        command.getSelectedFields().ifPresent(payloadBuilder::withFields);
-
-        return Adaptable.newBuilder(commandsTopicPathBuilder.retrieve().build())
-                .withPayload(payloadBuilder.build())
-                .withHeaders(ProtocolFactory.newHeadersWithDittoContentType(command.getDittoHeaders()))
-                .build();
-    }
-
-    private static Adaptable handleMultipleRetrieve(final RetrieveThings command,
-            final TopicPath.Channel channel) {
-
-        final String commandName = command.getClass().getSimpleName().toLowerCase();
-        if (!commandName.startsWith(TopicPath.Action.RETRIEVE.toString())) {
-            throw UnknownCommandException.newBuilder(commandName).build();
-        }
-
-        final String namespace = command.getNamespace().orElse("_");
-        final TopicPathBuilder topicPathBuilder = ProtocolFactory.newTopicPathBuilderFromNamespace(namespace);
-        final CommandsTopicPathBuilder commandsTopicPathBuilder =
-                fromTopicPathBuilderWithChannel(topicPathBuilder, channel);
-
-        final PayloadBuilder payloadBuilder = Payload.newBuilder(command.getResourcePath());
-        command.getSelectedFields().ifPresent(payloadBuilder::withFields);
-        payloadBuilder.withValue(createIdsPayload(command.getThingEntityIds()));
-
-        return Adaptable.newBuilder(commandsTopicPathBuilder.retrieve().build())
-                .withPayload(payloadBuilder.build())
-                .withHeaders(ProtocolFactory.newHeadersWithDittoContentType(command.getDittoHeaders()))
-                .build();
->>>>>>> 2c9cc418
     }
 
     private static List<ThingId> thingsIdsFrom(final Adaptable adaptable) {
@@ -197,36 +153,4 @@
                 .collect(Collectors.toList());
     }
 
-<<<<<<< HEAD
-=======
-    private static JsonValue createIdsPayload(final Collection<ThingId> ids) {
-        final JsonArray thingIdsArray = ids.stream()
-                .map(String::valueOf)
-                .map(JsonFactory::newValue)
-                .collect(JsonCollectors.valuesToArray());
-        return JsonFactory.newObject().setValue(RetrieveThings.JSON_THING_IDS.getPointer(), thingIdsArray);
-    }
-
-    @Override
-    protected String getType(final Adaptable adaptable) {
-        final TopicPath topicPath = adaptable.getTopicPath();
-        if (topicPath.isWildcardTopic()) {
-            return RetrieveThings.TYPE;
-        } else {
-            final JsonPointer path = adaptable.getPayload().getPath();
-            final String commandName = getAction(topicPath) + upperCaseFirst(PathMatcher.match(path));
-            return topicPath.getGroup() + "." + topicPath.getCriterion() + ":" + commandName;
-        }
-    }
-
-    @Override
-    public Adaptable constructAdaptable(final ThingQueryCommand command, final TopicPath.Channel channel) {
-        if (command instanceof RetrieveThings) {
-            return handleMultipleRetrieve((RetrieveThings) command, channel);
-        } else {
-            return handleSingleRetrieve(command, channel);
-        }
-    }
-
->>>>>>> 2c9cc418
 }