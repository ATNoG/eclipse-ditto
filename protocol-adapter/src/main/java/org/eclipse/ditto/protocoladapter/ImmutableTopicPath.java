--- conflicted
+++ resolved
@@ -33,39 +33,26 @@
     private static final String PROP_NAME_GROUP = "group";
     private static final String PROP_NAME_CHANNEL = "channel";
     private static final String PROP_NAME_CRITERION = "criterion";
+    private static final String PROP_NAME_SUBJECT = "subject";
 
     private final String namespace;
     private final String id;
     private final Group group;
     private final Channel channel;
     private final Criterion criterion;
-<<<<<<< HEAD
-    private final Action action;
-    private final SearchAction searchAction;
-    private final String path;
-    private final String subject;
-
-    private ImmutableTopicPath(final String namespace, final String id, final Group group, final Channel channel,
-            final Criterion criterion, final Action action, final SearchAction searchAction, final String subject) {
-        this.namespace = namespace;
-        this.id = id;
-        this.group = group;
-        this.channel = channel;
-        this.criterion = criterion;
-=======
     @Nullable private final Action action;
     @Nullable private final String subject;
+    @Nullable private final SearchAction searchAction;
     private final String path;
 
     private ImmutableTopicPath(final String namespace, final String id, final Group group,
-            @Nullable final Channel channel, final Criterion criterion, @Nullable final Action action,
+            @Nullable final Channel channel, final Criterion criterion, @Nullable final Action action, @Nullable final SearchAction searchAction,
             @Nullable final String subject) {
         this.namespace = checkNotNull(namespace, PROP_NAME_NAMESPACE);
         this.id = checkNotNull(id, PROP_NAME_ID);
         this.group = checkNotNull(group, PROP_NAME_GROUP);
         this.channel = checkChannelArgument(channel, group);
         this.criterion = checkNotNull(criterion, PROP_NAME_CRITERION);
->>>>>>> 852c3eb1
         this.action = action;
         this.searchAction = searchAction;
         this.subject = subject;
@@ -98,44 +85,7 @@
      */
     public static ImmutableTopicPath of(final String namespace, final String id, final Group group,
             final Channel channel, final Criterion criterion) {
-<<<<<<< HEAD
-        requireNonNull(namespace, PROP_NAME_NAMESPACE);
-        requireNonNull(id, PROP_NAME_ID);
-        requireNonNull(group, PROP_NAME_GROUP);
-        requireNonNull(channel, PROP_NAME_CHANNEL);
-        requireNonNull(criterion, PROP_NAME_CRITERION);
-
         return new ImmutableTopicPath(namespace, id, group, channel, criterion, null, null, null);
-=======
-        return new ImmutableTopicPath(namespace, id, group, channel, criterion, null, null);
->>>>>>> 852c3eb1
-    }
-
-    /**
-     * Returns a new ImmutableTopicPath for the specified {@code namespace}, {@code id}, {@code group},
-     * {@code channel}, {@code criterion} and {@code action}.
-     *
-     * @param namespace the namespace.
-     * @param id the id.
-     * @param group the group.
-     * @param channel the channel.
-     * @param criterion the criterion.
-     * @param action the action.
-     * @return the TopicPath.
-     * @throws NullPointerException if any argument is {@code null}.
-     */
-    public static ImmutableTopicPath of(final String namespace, final String id, final Group group,
-<<<<<<< HEAD
-            final Channel channel,
-            final Criterion criterion, final Action action) {
-        requireNonNull(namespace, PROP_NAME_NAMESPACE);
-        requireNonNull(id, PROP_NAME_ID);
-        requireNonNull(group, PROP_NAME_GROUP);
-        requireNonNull(channel, PROP_NAME_CHANNEL);
-        requireNonNull(criterion, PROP_NAME_CRITERION);
-        requireNonNull(action, PROP_NAME_ACTION);
-
-        return new ImmutableTopicPath(namespace, id, group, channel, criterion, action, null, null);
     }
 
     /**
@@ -147,27 +97,16 @@
      * @param group the group.
      * @param channel the channel.
      * @param criterion the criterion.
-     * @param searchAction the search action.
-     * @return the TopicPath.
-     * @throws NullPointerException if any argument is {@code null}.
-     */
-    public static ImmutableTopicPath of(final String namespace, final String id, final Group group,
-            final Channel channel,
-            final Criterion criterion, final SearchAction searchAction) {
-        requireNonNull(namespace, PROP_NAME_NAMESPACE);
-        requireNonNull(id, PROP_NAME_ID);
-        requireNonNull(group, PROP_NAME_GROUP);
-        requireNonNull(channel, PROP_NAME_CHANNEL);
-        requireNonNull(criterion, PROP_NAME_CRITERION);
-        requireNonNull(searchAction, PROP_NAME_ACTION);
-
-        return new ImmutableTopicPath(namespace, id, group, channel, criterion, null, searchAction, null);
-=======
+     * @param action the action.
+     * @return the TopicPath.
+     * @throws NullPointerException if any argument is {@code null}.
+     */
+    public static ImmutableTopicPath of(final String namespace, final String id, final Group group,
             final Channel channel, final Criterion criterion, final Action action) {
         checkNotNull(action, "action");
-        return new ImmutableTopicPath(namespace, id, group, channel, criterion, action, null);
->>>>>>> 852c3eb1
-    }
+        return new ImmutableTopicPath(namespace, id, group, channel, criterion, action, null, null);
+    }
+
 
     /**
      * Returns a new ImmutableTopicPath for the specified {@code namespace}, {@code id}, {@code group},
@@ -183,22 +122,28 @@
      * @throws NullPointerException if any argument is {@code null}.
      */
     public static ImmutableTopicPath of(final String namespace, final String id, final Group group,
-<<<<<<< HEAD
-            final Channel channel,
-            final Criterion criterion, final String subject) {
-        requireNonNull(namespace, PROP_NAME_NAMESPACE);
-        requireNonNull(id, PROP_NAME_ID);
-        requireNonNull(group, PROP_NAME_GROUP);
-        requireNonNull(channel, PROP_NAME_CHANNEL);
-        requireNonNull(criterion, PROP_NAME_CRITERION);
-        requireNonNull(subject, PROP_NAME_SUBJECT);
-
-        return new ImmutableTopicPath(namespace, id, group, channel, criterion, null, null, subject);
-=======
             final Channel channel, final Criterion criterion, final String subject) {
         checkNotNull(subject, "subject");
-        return new ImmutableTopicPath(namespace, id, group, channel, criterion, null, subject);
->>>>>>> 852c3eb1
+        return new ImmutableTopicPath(namespace, id, group, channel, criterion, null, null, subject);
+    }
+
+    /**
+     * Returns a new ImmutableTopicPath for the specified {@code namespace}, {@code id}, {@code group},
+     * {@code criterion} and {@code action}
+     *
+     * @param namespace the namespace.
+     * @param id the id.
+     * @param group the group.
+     * @param channel the channel.
+     * @param criterion the criterion.
+     * @param searchAction the subject of the path.
+     * @return the TopicPath.
+     * @throws NullPointerException if any argument is {@code null}.
+     */
+    public static ImmutableTopicPath of(final String namespace, final String id, final Group group,
+            final Channel channel, final Criterion criterion, final SearchAction searchAction) {
+        checkNotNull(searchAction, "searchAction");
+        return new ImmutableTopicPath(namespace, id, group, channel, criterion, null, searchAction, null);
     }
 
     @Override
@@ -258,10 +203,7 @@
         final ImmutableTopicPath that = (ImmutableTopicPath) o;
         return Objects.equals(namespace, that.namespace) && Objects.equals(id, that.id) && group == that.group
                 && channel == that.channel && criterion == that.criterion && Objects.equals(action, that.action) &&
-<<<<<<< HEAD
                 Objects.equals(searchAction, that.searchAction) &&
-=======
->>>>>>> 852c3eb1
                 Objects.equals(subject, that.subject) && Objects.equals(path, that.path);
     }
 
@@ -273,13 +215,8 @@
     @Override
     public String toString() {
         return getClass().getSimpleName() + " [" + "namespace=" + namespace + ", id=" + id + ", group=" + group +
-<<<<<<< HEAD
                 ", channel=" + channel
                 + ", criterion=" + criterion + ", action=" + action + ", searchAction=" + searchAction + ", subject=" + subject + ", path=" + path + ']';
-=======
-                ", channel=" + channel + ", criterion=" + criterion + ", action=" + action + ", subject=" + subject +
-                ", path=" + path + ']';
->>>>>>> 852c3eb1
     }
 
     private String buildPath() {
@@ -298,20 +235,10 @@
             // e.g.: <ns>/<id>/things/twin/commands/<action>
             builder.append(PATH_DELIMITER).append(action);
         } else if (subject != null) {
-<<<<<<< HEAD
-            // e.g.: <ns>/<id>/things/live/messages/<msgSubject>
-            return MessageFormat.format("{0}/{1}/{2}/{3}/{4}/{5}", namespace, id, group, channel, criterion, subject);
-        } else if (searchAction != null) {
-            // e.g.: <ns>/<id>/things/live/messages/<msgSubject>
-            return MessageFormat.format("{0}/{1}/{2}/{3}/{4}/{5}", namespace, id, group, channel, criterion,
-                    searchAction);
-        } else {
-            // e.g.: <ns>/<id>/things/twin/search
-            return MessageFormat.format("{0}/{1}/{2}/{3}/{4}", namespace, id, group, channel, criterion);
-=======
             // e.g.: <ns>/<id>/things/live/messages/<subject>
             builder.append(PATH_DELIMITER).append(subject);
->>>>>>> 852c3eb1
+        }else if (searchAction != null) {
+            builder.append(PATH_DELIMITER).append(searchAction);
         }
 
         return builder.toString();
