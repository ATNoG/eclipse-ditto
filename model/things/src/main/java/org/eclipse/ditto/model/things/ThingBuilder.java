/*
 * Copyright (c) 2017 Contributors to the Eclipse Foundation
 *
 * See the NOTICE file(s) distributed with this work for additional
 * information regarding copyright ownership.
 *
 * This program and the accompanying materials are made available under the
 * terms of the Eclipse Public License 2.0 which is available at
 * http://www.eclipse.org/legal/epl-2.0
 *
 * SPDX-License-Identifier: EPL-2.0
 */
package org.eclipse.ditto.model.things;

import java.time.Instant;
import java.util.function.Predicate;

import javax.annotation.Nullable;
import javax.annotation.concurrent.NotThreadSafe;

import org.eclipse.ditto.json.JsonObject;
import org.eclipse.ditto.json.JsonPointer;
import org.eclipse.ditto.json.JsonValue;
import org.eclipse.ditto.model.base.auth.AuthorizationSubject;
import org.eclipse.ditto.model.base.entity.metadata.Metadata;
import org.eclipse.ditto.model.policies.PolicyId;

/**
 * Builder for instances of {@link Thing} which uses Object Scoping and Method Chaining to provide a convenient usage
 * experience.
 */
public interface ThingBuilder {

    /**
     * Generates a random Thing ID without namespace.
     *
     * @return the ID
     */
    @Deprecated
    static String generateRandomThingId() {
        return generateRandomTypedThingId().toString();
    }

    static ThingId generateRandomTypedThingId() {
        return ThingId.generateRandom();
    }


    /**
     * A mutable builder with a fluent API for an immutable {@link Thing} from scratch.
     */
    @NotThreadSafe
    interface FromScratch {

        /**
         * Sets the given permissions to this builder. Previously set permissions for the same authorization subject are
         * replaced.
         *
         * @param authorizationSubject the authorization subject to set the permissions for.
         * @param permission the permission of the authorization subject to be set.
         * @param furtherPermissions additional permissions of the authorization subject to be set.
         * @return this builder to allow method chaining.
         * @throws NullPointerException if any argument is {@code null}.
         * @deprecated Permissions belong to deprecated API version 1. Use API version 2 with policies instead.
         */
        @Deprecated
        FromScratch setPermissions(AuthorizationSubject authorizationSubject, Permission permission,
                Permission... furtherPermissions);

        /**
         * Sets the given permissions to this builder. Previously set permissions for the same authorization subject are
         * replaced.
         *
         * @param authorizationSubject the authorization subject to set the permissions for.
         * @param permissions the permission of of the authorization subject to be set.
         * @return this builder to allow method chaining.
         * @throws NullPointerException if any argument is {@code null}.
         * @deprecated Permissions belong to deprecated API version 1. Use API version 2 with policies instead.
         */
        @Deprecated
        FromScratch setPermissions(AuthorizationSubject authorizationSubject, Permissions permissions);

        /**
         * Sets the given permissions to this builder. All previously set ACL entries with the same authorization
         * subject are replaced.
         *
         * @param aclEntries the entries to be set.
         * @return this builder to allow method chaining.
         * @throws NullPointerException if {@code aclEntries} is {@code null}.
         * @deprecated Permissions belong to deprecated API version 1. Use API version 2 with policies instead.
         */
        @Deprecated
        FromScratch setPermissions(Iterable<AclEntry> aclEntries);

        /**
         * Sets permissions to this builder. The permissions are parsed from the JSON object representation of an Access
         * Control List. All previously set ACL entries with the same authorization subject are replaced.
         *
         * @param accessControlListJsonObject the JSON object representation of an Access Control List.
         * @return this builder to allow method chaining.
         * @throws NullPointerException if {@code accessControlListJsonObject} is {@code null}.
         * @throws org.eclipse.ditto.model.base.exceptions.DittoJsonException if {@code accessControlListJsonObject}
         * cannot be parsed
         * to {@link AccessControlList}.
         * @deprecated Permissions belong to deprecated API version 1. Use API version 2 with policies instead.
         */
        @Deprecated
        FromScratch setPermissions(JsonObject accessControlListJsonObject);

        /**
         * Sets permissions to this builder. The permissions are parsed from the JSON string representation of an Access
         * Control List. All previously set ACL entries with the same authorization subject are replaced.
         *
         * @param accessControlListJsonString the JSON string representation of an Access Control List.
         * @return this builder to allow method chaining.
         * @throws org.eclipse.ditto.model.base.exceptions.DittoJsonException if {@code accessControlListJsonString}
         * cannot be parsed
         * to {@link AccessControlList}.
         * @see #setPermissions(JsonObject)
         * @deprecated Permissions belong to deprecated API version 1. Use API version 2 with policies instead.
         */
        @Deprecated
        FromScratch setPermissions(String accessControlListJsonString);

        /**
         * Sets the given permissions to this builder. All previously set ACL entries with the same authorization
         * subject are replaced.
         *
         * @param aclEntry the ACL entry of the be set.
         * @param furtherAclEntries additional ACL entries to be set.
         * @return this builder to allow method chaining.
         * @throws NullPointerException if any argument is {@code null}.
         * @deprecated Permissions belong to deprecated API version 1. Use API version 2 with policies instead.
         */
        @Deprecated
        FromScratch setPermissions(AclEntry aclEntry, AclEntry... furtherAclEntries);

        /**
         * Removes all permissions of the given authorization subject from this builder.
         *
         * @param authorizationSubject the authorization subject of which all permissions are to be removed.
         * @return this builder to allow method chaining.
         * @throws NullPointerException if {@code authorizationSubject} is {@code null}.
         * @deprecated Permissions belong to deprecated API version 1. Use API version 2 with policies instead.
         */
        @Deprecated
        FromScratch removePermissionsOf(AuthorizationSubject authorizationSubject);

        /**
         * Removes all permissions from this builder.
         *
         * @return this builder to allow method chaining.
         * @deprecated Permissions belong to deprecated API version 1. Use API version 2 with policies instead.
         */
        @Deprecated
        FromScratch removeAllPermissions();

        /**
         * Sets the given Policy ID to this builder.
         *
         * @param policyId the Policy ID to set.
         * @return this builder to allow method chaining.
         * @deprecated Policy ID of the Thing is now typed. Use {@link #setPolicyId(PolicyId)} instead.
         */
        @Deprecated
        default FromScratch setPolicyId(@Nullable String policyId) {
            return setPolicyId(policyId == null ? null : PolicyId.of(policyId));
        }

        /**
         * Sets the given Policy ID to this builder.
         *
         * @param policyId the Policy ID to set.
         * @return this builder to allow method chaining.
         */
        FromScratch setPolicyId(@Nullable PolicyId policyId);

        /**
         * Removes the Policy ID from this builder.
         *
         * @return this builder to allow method chaining.
         */
        FromScratch removePolicyId();

        /**
         * Sets the given attributes to this builder.
         *
         * @param attributes the attributes to be set.
         * @return this builder to allow method chaining.
         * @throws NullPointerException if {@code attributes} is {@code null}.
         */
        FromScratch setAttributes(Attributes attributes);

        /**
         * Sets the attributes to this builder. The attributes are parsed from the given JSON object representation of
         * {@link Attributes}.
         *
         * @param attributesJsonObject the JSON object representation of the attributes to be set.
         * @return this builder to allow method chaining.
         * @throws NullPointerException if {@code attributesJsonObject} is {@code null}.
         */
        FromScratch setAttributes(JsonObject attributesJsonObject);

        /**
         * Sets the attributes to this builder. The attributes are parsed from the given JSON string representation of
         * {@link Attributes}.
         *
         * @param attributesJsonString JSON string representation of the attributes to be set.
         * @return this builder to allow method chaining.
         * @throws org.eclipse.ditto.model.base.exceptions.DittoJsonException if {@code attributesJsonString} is not a
         * valid JSON
         * object.
         */
        FromScratch setAttributes(String attributesJsonString);

        /**
         * Removes all attributes from this builder.
         *
         * @return this builder to allow method chaining.
         */
        FromScratch removeAllAttributes();

        /**
         * Sets empty attributes to this builder. All already set attributes are discarded.
         *
         * @return this builder to allow method chaining.
         */
        FromScratch setEmptyAttributes();

        /**
         * Sets attributes to this builder which represent semantically {@code null}. All already set attributes are
         * discarded.
         *
         * @return this builder to allow method chaining.
         */
        FromScratch setNullAttributes();

        /**
         * Sets the given attribute to this builder.
         *
         * @param attributePath the hierarchical path to the attribute value.
         * @param attributeValue the value to be set.
         * @return this builder to allow method chaining.
         * @throws NullPointerException if any argument is {@code null}.
         * @throws IllegalArgumentException if {@code attributePath} is empty.
         */
        FromScratch setAttribute(JsonPointer attributePath, JsonValue attributeValue);

        /**
         * Removes the attribute at the given path from this builder.
         *
         * @param attributePath the hierarchical path to the attribute to be removed.
         * @return this builder to allow method chaining.
         * @throws NullPointerException if attributes were set already and {@code attributePath} is {@code null}.
         */
        FromScratch removeAttribute(JsonPointer attributePath);

        /**
         * Sets the given ThingDefinition to this builder.
         *
         * @param definition the Definition to set.
         * @return this builder to allow method chaining.
         */
        FromScratch setDefinition(@Nullable ThingDefinition definition);

        /**
         * Sets the ThingDefinition to this builder which represent semantically {@code null}.
         * An already set definition is discarded.
         *
         * @return this builder to allow method chaining.
         */
        FromScratch setNullDefinition();

        /**
         * Removes the Definition from this builder.
         *
         * @return this builder to allow method chaining.
         */
        FromScratch removeDefinition();

        /**
         * Sets the given Feature to this builder. A previously set Feature with the same ID is replaced.
         *
         * @param feature the Feature to be set.
         * @return this builder to allow method chaining.
         * @throws NullPointerException if {@code feature} is {@code null}.
         */

        FromScratch setFeature(Feature feature);

        /**
         * Sets a Feature with the given ID to this builder. A previously set Feature with the same ID is replaced.
         *
         * @param featureId the identifier of the Feature to be set.
         * @return this builder to allow method chaining.
         * @throws NullPointerException if {@code featureId} is {@code null}.
         */
        FromScratch setFeature(String featureId);

        /**
         * Sets a Feature with the given ID and properties to this builder. A previously set Feature with the
         * same ID is replaced.
         *
         * @param featureId the ID of the Feature to be set.
         * @param featureDefinition the definition of the Feature to be set.
         * @param featureProperties the properties of the Feature to be set.
         * @return this builder to allow method chaining.
         * @throws NullPointerException if {@code featureId} is {@code null}.
         */
        FromScratch setFeature(String featureId, FeatureDefinition featureDefinition,
                FeatureProperties featureProperties);

        /**
         * Sets a Feature with the given ID and properties to this builder. A previously set Feature with the
         * same ID is replaced.
         *
         * @param featureId the ID of the Feature to be set.
         * @param featureProperties the properties of the Feature to be set.
         * @return this builder to allow method chaining.
         * @throws NullPointerException if {@code featureId} is {@code null}.
         */
        FromScratch setFeature(String featureId, FeatureProperties featureProperties);

        /**
         * Removes the Feature with the given ID from this builder. If this was the last Feature the Thing will
         * not have features.
         *
         * @param featureId the ID of the Feature to be removed.
         * @return this builder to allow method chaining.
         * @throws NullPointerException if {@code featureId} is {@code null}.
         */
        FromScratch removeFeature(String featureId);

        /**
         * Sets the given definition to the Feature with the given ID on this builder. If this builder does not yet
         * know a Feature with the given ID it creates one.
         *
         * @param featureId the ID of the Feature to be set.
         * @param featureDefinition the definition of the Feature to be set.
         * @return this builder to allow method chaining.
         * @throws NullPointerException if any argument is {@code null}.
         */
        FromScratch setFeatureDefinition(String featureId, FeatureDefinition featureDefinition);

        /**
         * Removes the definition from Feature with the given identifier on this builder.
         *
         * @param featureId the ID of the Feature from which the definition is to be deleted.
         * @return this builder to allow method chaining.
         * @throws NullPointerException if {@code featureId} is {@code null}.
         */
        FromScratch removeFeatureDefinition(String featureId);

        /**
         * Sets the given property to the Feature with the given ID on this builder.
         *
         * @param featureId the ID of the Feature.
         * @param propertyPath the hierarchical path within the Feature to the property to be set.
         * @param propertyValue the property value to be set.
         * @return this builder to allow method chaining.
         * @throws NullPointerException if any argument is {@code null}.
         */
        FromScratch setFeatureProperty(String featureId, JsonPointer propertyPath, JsonValue propertyValue);

        /**
         * Removes the given property from the Feature with the given ID on this builder.
         *
         * @param featureId the ID of the Feature.
         * @param propertyPath the hierarchical path to within the Feature to the property to be removed.
         * @return this builder to allow method chaining.
         * @throws NullPointerException if any argument is {@code null}.
         */
        FromScratch removeFeatureProperty(String featureId, JsonPointer propertyPath);

        /**
         * Sets the given properties to the Feature with the given ID on this builder.
         *
         * @param featureId the ID of the Feature.
         * @param featureProperties the properties to be set.
         * @return this builder to allow method chaining.
         * @throws NullPointerException if any argument is {@code null}.
         */
        FromScratch setFeatureProperties(String featureId, FeatureProperties featureProperties);

        /**
         * Removes all properties from the Feature with the given ID on this builder.
         *
         * @param featureId the ID of the Feature.
         * @return this builder to allow method chaining.
         * @throws NullPointerException if {@code featureId} is {@code null}.
         */
        FromScratch removeFeatureProperties(String featureId);

        /**
         * Sets the features to this builder. The features are parsed from the given JSON object representation of
         * {@link Features}.
         *
         * @param featuresJsonObject JSON object representation of the features to be set.
         * @return this builder to allow method chaining.
         * @throws NullPointerException if {@code featuresJsonObject} is {@code null}.
         * @throws org.eclipse.ditto.model.base.exceptions.DittoJsonException if {@code featuresJsonObject} cannot be
         * parsed to
         * {@link Features}.
         */
        FromScratch setFeatures(JsonObject featuresJsonObject);

        /**
         * Sets the Features of the Thing based on the given JSON object.
         *
         * @param featuresJsonString JSON string providing the Features of the Thing.
         * @return this builder to allow method chaining.
         * @throws org.eclipse.ditto.model.base.exceptions.DittoJsonException if {@code featuresJsonString} cannot be
         * parsed to
         * {@link Features}.
         */
        FromScratch setFeatures(String featuresJsonString);

        /**
         * Sets the given Features to this builder.
         *
         * @param features the Features to be set.
         * @return this builder to allow method chaining.
         * @throws NullPointerException if {@code features} is {@code null}.
         */
        FromScratch setFeatures(Iterable<Feature> features);

        /**
         * Removes all features from this builder.
         *
         * @return this builder to allow method chaining.
         */
        FromScratch removeAllFeatures();

        /**
         * Sets empty features to this builder. All already set features are discarded.
         *
         * @return this builder to allow method chaining.
         */
        FromScratch setEmptyFeatures();

        /**
         * Sets features to this builder which represents semantically {@code null}. All already set features are
         * discarded.
         *
         * @return this builder to allow method chaining.
         */
        FromScratch setNullFeatures();

        /**
         * Sets the given lifecycle to this builder.
         *
         * @param lifecycle the lifecycle to be set.
         * @return this builder to allow method chaining.
         */
        FromScratch setLifecycle(ThingLifecycle lifecycle);

        /**
         * Sets the given revision to this builder.
         *
         * @param revision the revision to be set.
         * @return this builder to allow method chaining.
         */
        FromScratch setRevision(ThingRevision revision);

        /**
         * Sets the given revision number to this builder.
         *
         * @param revisionNumber the revision number to be set.
         * @return this builder to allow method chaining.
         */
        FromScratch setRevision(long revisionNumber);

        /**
         * Sets the given modified timestamp to this builder.
         *
         * @param modified the modified timestamp to be set.
         * @return this builder to allow method chaining.
         */
        FromScratch setModified(@Nullable Instant modified);

        /**
<<<<<<< HEAD
         * Sets the given Metadata to this builder.
         *
         * @param metadata the metadata to be set.
         * @return this builder to allow method chaining.
         * @since 1.2.0
         */
        FromScratch setMetadata(@Nullable Metadata metadata);
=======
         * Sets the given created timestamp to this builder.
         *
         * @param created the created timestamp to be set.
         * @return this builder to allow method chaining.
         * @since 1.2.0
         */
        FromScratch setCreated(@Nullable Instant created);
>>>>>>> 0114d534

        /**
         * Sets the given Thing ID to this builder. The ID is required to include the Thing's namespace.
         *
         * @param thingId the Thing ID to be set.
         * @return this builder to allow method chaining.
         * @throws ThingIdInvalidException if {@code thingId} does not comply to the required pattern.
         * @deprecated thing ID is now typed. Use {@link #setId(ThingId)} instead.
         */
        @Deprecated
        default FromScratch setId(@Nullable String thingId) {
            return setId(ThingId.of(thingId));
        }

        /**
         * Sets the given Thing ID to this builder. The ID is required to include the Thing's namespace.
         *
         * @param thingId the Thing ID to be set.
         * @return this builder to allow method chaining.
         */
        FromScratch setId(@Nullable ThingId thingId);

        /**
         * Sets a generated Thing ID to this builder.
         *
         * @return this builder to allow method chaining.
         */
        FromScratch setGeneratedId();

        /**
         * Creates a new immutable {@link Thing} containing all properties which were set to this builder beforehand.
         *
         * @return the new Thing.
         */
        Thing build();

    }

    /**
     * A mutable builder with a fluent API for an immutable {@link Thing}. This builder is initialised with the
     * properties of an existing Thing.
     */
    @NotThreadSafe
    interface FromCopy {

        /**
         * Sets the given permissions to this builder. Previously set permissions for the same authorization subject are
         * replaced.
         *
         * @param authorizationSubject the authorization subject to set the permissions for.
         * @param permission the permission of the authorization subject to be set.
         * @param furtherPermissions additional permissions of the authorization subject to be set.
         * @return this builder to allow method chaining.
         * @throws NullPointerException if any argument is {@code null}.
         * @deprecated Permissions belong to deprecated API version 1. Use API version 2 with policies instead.
         */
        @Deprecated
        default FromCopy setPermissions(final AuthorizationSubject authorizationSubject, final Permission permission,
                final Permission... furtherPermissions) {
            return setPermissions(existingAcl -> true, authorizationSubject, permission, furtherPermissions);
        }

        /**
         * Sets the given permissions to this builder. Previously set permissions for the same authorization subject are
         * replaced.
         *
         * @param existingAclPredicate a predicate to decide whether the given permissions are set. The predicate
         * receives the ACL which consists of the currently set permissions.
         * @param authorizationSubject the authorization subject to set the permissions for.
         * @param permission the permission of the authorization subject to be set.
         * @param furtherPermissions additional permissions of the authorization subject to be set.
         * @return this builder to allow method chaining.
         * @throws NullPointerException if any argument is {@code null}.
         * @deprecated Permissions belong to deprecated API version 1. Use API version 2 with policies instead.
         */
        @Deprecated
        FromCopy setPermissions(Predicate<AccessControlList> existingAclPredicate,
                AuthorizationSubject authorizationSubject, Permission permission, Permission... furtherPermissions);

        /**
         * Sets the given permissions to this builder. Previously set permissions for the same authorization subject are
         * replaced.
         *
         * @param authorizationSubject the authorization subject to set the permissions for.
         * @param permissions the permission of of the authorization subject to be set.
         * @return this builder to allow method chaining.
         * @throws NullPointerException if any argument is {@code null}.
         * @deprecated Permissions belong to deprecated API version 1. Use API version 2 with policies instead.
         */
        @Deprecated
        default FromCopy setPermissions(final AuthorizationSubject authorizationSubject,
                final Permissions permissions) {

            return setPermissions(existingAcl -> true, authorizationSubject, permissions);
        }

        /**
         * Sets the given permissions to this builder. Previously set permissions for the same authorization subject are
         * replaced.
         *
         * @param existingAclPredicate a predicate to decide whether the given permissions are set. The predicate
         * receives the ACL which consists of the currently set permissions.
         * @param authorizationSubject the authorization subject to set the permissions for.
         * @param permissions the permission of of the authorization subject to be set.
         * @return this builder to allow method chaining.
         * @throws NullPointerException if any argument is {@code null}.
         * @deprecated Permissions belong to deprecated API version 1. Use API version 2 with policies instead.
         */
        @Deprecated
        FromCopy setPermissions(Predicate<AccessControlList> existingAclPredicate,
                AuthorizationSubject authorizationSubject, Permissions permissions);

        /**
         * Sets the given permissions to this builder. All previously set ACL entries with the same authorization
         * subject are replaced.
         *
         * @param aclEntries the entries to be set.
         * @return this builder to allow method chaining.
         * @throws NullPointerException if {@code aclEntries} is {@code null}.
         * @deprecated Permissions belong to deprecated API version 1. Use API version 2 with policies instead.
         */
        @Deprecated
        default FromCopy setPermissions(final Iterable<AclEntry> aclEntries) {
            return setPermissions(existingAcl -> true, aclEntries);
        }

        /**
         * Sets the given permissions to this builder. All previously set ACL entries with the same authorization
         * subject are replaced.
         *
         * @param existingAclPredicate a predicate to decide whether the given permissions are set. The predicate
         * receives the ACL which consists of the currently set permissions.
         * @param aclEntries the entries to be set.
         * @return this builder to allow method chaining.
         * @throws NullPointerException if any argument is {@code null}.
         * @deprecated Permissions belong to deprecated API version 1. Use API version 2 with policies instead.
         */
        @Deprecated
        FromCopy setPermissions(Predicate<AccessControlList> existingAclPredicate, Iterable<AclEntry> aclEntries);

        /**
         * Sets permissions to this builder. The permissions are parsed from the JSON object representation of an Access
         * Control List. All previously set ACL entries with the same authorization subject are replaced.
         *
         * @param accessControlListJsonObject the JSON object representation of an Access Control List.
         * @return this builder to allow method chaining.
         * @throws NullPointerException if {@code accessControlListJsonObject} is {@code null}.
         * @throws org.eclipse.ditto.model.base.exceptions.DittoJsonException if {@code accessControlListJsonObject}
         * cannot be parsed to {@link AccessControlList}.
         * @deprecated Permissions belong to deprecated API version 1. Use API version 2 with policies instead.
         */
        @Deprecated
        default FromCopy setPermissions(final JsonObject accessControlListJsonObject) {
            return setPermissions(existingAcl -> true, accessControlListJsonObject);
        }

        /**
         * Sets permissions to this builder. The permissions are parsed from the JSON object representation of an Access
         * Control List. All previously set ACL entries with the same authorization subject are replaced.
         *
         * @param existingAclPredicate a predicate to decide whether the given permissions are set. The predicate
         * receives the ACL which consists of the currently set permissions.
         * @param accessControlListJsonObject the JSON object representation of an Access Control List.
         * @return this builder to allow method chaining.
         * @throws NullPointerException if any argument is {@code null}.
         * @throws org.eclipse.ditto.model.base.exceptions.DittoJsonException if {@code accessControlListJsonObject}
         * cannot be parsed
         * to {@link AccessControlList}.
         * @deprecated Permissions belong to deprecated API version 1. Use API version 2 with policies instead.
         */
        @Deprecated
        FromCopy setPermissions(Predicate<AccessControlList> existingAclPredicate,
                JsonObject accessControlListJsonObject);

        /**
         * Sets the permissions of the Thing based on the given JSON representation of an Access Control List.
         *
         * @param accessControlListJsonString the JSON string representation of an Access Control List.
         * @return this builder to allow method chaining.
         * @throws org.eclipse.ditto.model.base.exceptions.DittoJsonException if {@code accessControlListJsonString}
         * cannot be parsed to {@link AccessControlList}.
         * @deprecated Permissions belong to deprecated API version 1. Use API version 2 with policies instead.
         */
        @Deprecated
        default FromCopy setPermissions(final String accessControlListJsonString) {
            return setPermissions(existingAcl -> true, accessControlListJsonString);
        }

        /**
         * Sets the permissions of the Thing based on the given JSON representation of an Access Control List.
         *
         * @param existingAclPredicate a predicate to decide whether the given permissions are set. The predicate
         * receives the ACL which consists of the currently set permissions.
         * @param accessControlListJsonString the JSON string representation of an Access Control List.
         * @return this builder to allow method chaining.
         * @throws NullPointerException if {@code existingAclPredicate} is {@code null}.
         * @throws org.eclipse.ditto.model.base.exceptions.DittoJsonException if {@code accessControlListJsonString}
         * cannot be parsed to {@link AccessControlList}.
         * @deprecated Permissions belong to deprecated API version 1. Use API version 2 with policies instead.
         */
        @Deprecated
        FromCopy setPermissions(Predicate<AccessControlList> existingAclPredicate, String accessControlListJsonString);

        /**
         * Sets the given permissions to this builder. All previously set ACL entries with the same authorization
         * subject are replaced.
         *
         * @param aclEntry the ACL entry of the be set.
         * @param furtherAclEntries additional ACL entries to be set.
         * @return this builder to allow method chaining.
         * @throws NullPointerException if any argument is {@code null}.
         * @deprecated Permissions belong to deprecated API version 1. Use API version 2 with policies instead.
         */
        @Deprecated
        default FromCopy setPermissions(final AclEntry aclEntry, final AclEntry... furtherAclEntries) {
            return setPermissions(existingAcl -> true, aclEntry, furtherAclEntries);
        }

        /**
         * Sets the given permissions to this builder. All previously set ACL entries with the same authorization
         * subject are replaced.
         *
         * @param existingAclPredicate a predicate to decide whether the given permissions are set. The predicate
         * receives the ACL which consists of the currently set permissions.
         * @param aclEntry the ACL entry of the be set.
         * @param furtherAclEntries additional ACL entries to be set.
         * @return this builder to allow method chaining.
         * @throws NullPointerException if any argument is {@code null}.
         * @deprecated Permissions belong to deprecated API version 1. Use API version 2 with policies instead.
         */
        @Deprecated
        FromCopy setPermissions(Predicate<AccessControlList> existingAclPredicate, AclEntry aclEntry,
                AclEntry... furtherAclEntries);

        /**
         * Removes all permissions of the given authorization subject from the Thing.
         *
         * @param authorizationSubject the authorization subject of which all permissions are removed.
         * @return this builder to allow method chaining.
         * @throws NullPointerException if {@code authorizationSubject} is {@code null}.
         * @deprecated Permissions belong to deprecated API version 1. Use API version 2 with policies instead.
         */
        @Deprecated
        default FromCopy removePermissionsOf(final AuthorizationSubject authorizationSubject) {
            return removePermissionsOf(existingAcl -> true, authorizationSubject);
        }

        /**
         * Removes all permissions of the given authorization subject from the Thing.
         *
         * @param existingAclPredicate a predicate to decide whether the given permissions are set. The predicate
         * receives the ACL which consists of the currently set permissions.
         * @param authorizationSubject the authorization subject of which all permissions are removed.
         * @return this builder to allow method chaining.
         * @throws NullPointerException if any argument is {@code null}.
         * @deprecated Permissions belong to deprecated API version 1. Use API version 2 with policies instead.
         */
        @Deprecated
        FromCopy removePermissionsOf(Predicate<AccessControlList> existingAclPredicate,
                AuthorizationSubject authorizationSubject);

        /**
         * Removes all permissions from this builder.
         *
         * @return this builder to allow method chaining.
         * @deprecated Permissions belong to deprecated API version 1. Use API version 2 with policies instead.
         */
        @Deprecated
        default FromCopy removeAllPermissions() {
            return removeAllPermissions(existingAcl -> true);
        }

        /**
         * Removes all permissions from this builder.
         *
         * @param existingAclPredicate a predicate to decide whether the given permissions are set. The predicate
         * receives the ACL which consists of the currently set permissions.
         * @return this builder to allow method chaining.
         * @throws NullPointerException if {@code existingAclPredicate} is {@code null}.
         * @deprecated Permissions belong to deprecated API version 1. Use API version 2 with policies instead.
         */
        @Deprecated
        FromCopy removeAllPermissions(Predicate<AccessControlList> existingAclPredicate);

        /**
         * Sets the given Policy ID to this builder.
         *
         * @param policyId the Policy ID to set.
         * @return this builder to allow method chaining.
         * @deprecated Policy ID of the Thing is now typed. Use {@link #setPolicyId(PolicyId)} instead.
         */
        @Deprecated
        default FromCopy setPolicyId(@Nullable String policyId) {
            return setPolicyId(policyId == null ? null : PolicyId.of(policyId));
        }

        /**
         * Sets the given Policy ID to this builder.
         *
         * @param policyId the Policy ID to set.
         * @return this builder to allow method chaining.
         */
        FromCopy setPolicyId(@Nullable PolicyId policyId);

        /**
         * Removes the Policy ID from this builder.
         *
         * @return this builder to allow method chaining.
         */
        FromCopy removePolicyId();

        /**
         * Sets the given attributes to this builder.
         *
         * @param attributes the attributes to be set.
         * @return this builder to allow method chaining.
         * @throws NullPointerException if {@code attributes} is {@code null}.
         */
        default FromCopy setAttributes(final Attributes attributes) {
            return setAttributes(existingAttributes -> true, attributes);
        }

        /**
         * Sets the given attributes to this builder.
         *
         * @param existingAttributesPredicate a predicate to decide whether the given attributes are set. The predicate
         * receives the currently set attributes.
         * @param attributes the attributes to be set.
         * @return this builder to allow method chaining.
         * @throws NullPointerException if any argument is {@code null}.
         */
        FromCopy setAttributes(Predicate<Attributes> existingAttributesPredicate, Attributes attributes);

        /**
         * Sets the attributes to this builder. The attributes are parsed from the given JSON object representation of
         * {@link Attributes}.
         *
         * @param attributesJsonObject the JSON object representation of the attributes to be set.
         * @return this builder to allow method chaining.
         * @throws NullPointerException if {@code attributesJsonObject} is {@code null}.
         */
        default FromCopy setAttributes(final JsonObject attributesJsonObject) {
            return setAttributes(existingAttributes -> true, attributesJsonObject);
        }

        /**
         * Sets the attributes to this builder. The attributes are parsed from the given JSON object representation of
         * {@link Attributes}.
         *
         * @param existingAttributesPredicate a predicate to decide whether the given attributes are set. The predicate
         * receives the currently set attributes.
         * @param attributesJsonObject the JSON object representation of the attributes to be set.
         * @return this builder to allow method chaining.
         * @throws NullPointerException if any argument is {@code null}.
         */
        FromCopy setAttributes(Predicate<Attributes> existingAttributesPredicate, JsonObject attributesJsonObject);

        /**
         * Sets the attributes to this builder. The attributes are parsed from the given JSON string representation of
         * {@link Attributes}.
         *
         * @param attributesJsonString JSON string representation of the attributes to be set.
         * @return this builder to allow method chaining.
         * @throws org.eclipse.ditto.model.base.exceptions.DittoJsonException if {@code attributesJsonString} is not a
         * valid JSON object.
         */
        default FromCopy setAttributes(final String attributesJsonString) {
            return setAttributes(existingAttributes -> true, attributesJsonString);
        }

        /**
         * Sets the attributes to this builder. The attributes are parsed from the given JSON string representation of
         * {@link Attributes}.
         *
         * @param existingAttributesPredicate a predicate to decide whether the given attributes are set. The predicate
         * receives the currently set attributes.
         * @param attributesJsonString JSON string representation of the attributes to be set.
         * @return this builder to allow method chaining.
         * @throws NullPointerException if {@code existingAttributesPredicate} is {@code null}.
         * @throws org.eclipse.ditto.model.base.exceptions.DittoJsonException if {@code attributesJsonString} is not a
         * valid JSON object.
         */
        FromCopy setAttributes(Predicate<Attributes> existingAttributesPredicate, String attributesJsonString);

        /**
         * Removes all attributes from this builder.
         *
         * @return this builder to allow method chaining.
         */
        default FromCopy removeAllAttributes() {
            return removeAllAttributes(existingAttributes -> true);
        }

        /**
         * Removes all attributes from this builder.
         *
         * @param existingAttributesPredicate a predicate to decide whether the given attributes are set. The predicate
         * receives the currently set attributes.
         * @return this builder to allow method chaining.
         * @throws NullPointerException if {@code existingAttributesPredicate} is {@code null}.
         */
        FromCopy removeAllAttributes(Predicate<Attributes> existingAttributesPredicate);

        /**
         * Sets attributes to this builder which represent semantically {@code null}. All already set attributes are
         * discarded.
         *
         * @return this builder to allow method chaining.
         */
        FromCopy setNullAttributes();

        /**
         * Sets the given attribute to this builder.
         *
         * @param attributePath the hierarchical path to the attribute value.
         * @param attributeValue the value to be set.
         * @return this builder to allow method chaining.
         * @throws NullPointerException if any argument is {@code null}.
         * @throws IllegalArgumentException if {@code attributePath} is empty.
         */
        default FromCopy setAttribute(final JsonPointer attributePath, final JsonValue attributeValue) {
            return setAttribute(existingAttributes -> true, attributePath, attributeValue);
        }

        /**
         * Sets the given attribute to this builder.
         *
         * @param existingAttributesPredicate a predicate to decide whether the given attributes are set. The predicate
         * receives the currently set attributes.
         * @param attributePath the hierarchical path to the attribute value.
         * @param attributeValue the value to be set.
         * @return this builder to allow method chaining.
         * @throws NullPointerException if any argument is {@code null}.
         * @throws IllegalArgumentException if {@code attributePath} is empty.
         */
        FromCopy setAttribute(Predicate<Attributes> existingAttributesPredicate, JsonPointer attributePath,
                JsonValue attributeValue);

        /**
         * Removes the attribute at the given path from this builder.
         *
         * @param attributePath the hierarchical path to the attribute to be removed.
         * @return this builder to allow method chaining.
         * @throws NullPointerException if {@code attributePath} is {@code null}.
         */
        default FromCopy removeAttribute(final JsonPointer attributePath) {
            return removeAttribute(existingAttributes -> true, attributePath);
        }

        /**
         * Removes the attribute at the given path from this builder.
         *
         * @param existingAttributesPredicate a predicate to decide whether the given attributes are set. The predicate
         * receives the currently set attributes.
         * @param attributePath the hierarchical path to the attribute to be removed.
         * @return this builder to allow method chaining.
         * @throws NullPointerException if any argument is {@code null}.
         */
        FromCopy removeAttribute(Predicate<Attributes> existingAttributesPredicate, JsonPointer attributePath);

        /**
         * Sets the given definition to this builder.
         *
         * @param definition the Definition to set.
         * @return this builder to allow method chaining.
         */
        FromCopy setDefinition(@Nullable ThingDefinition definition);

        /**
         * Sets the ThingDefinition to this builder which represent semantically {@code null}.
         * An already set definition is discarded.
         *
         * @return this builder to allow method chaining.
         */
        FromCopy setNullDefinition();

        /**
         * Removes the ThingDefinition from this builder.
         *
         * @return this builder to allow method chaining.
         */
        FromCopy removeDefinition();

        /**
         * Sets the given Feature to this builder. A previously set Feature with the same ID is replaced.
         *
         * @param feature the Feature to be set.
         * @return this builder to allow method chaining.
         * @throws NullPointerException if {@code feature} is {@code null}.
         */
        default FromCopy setFeature(final Feature feature) {
            return setFeature(existingFeatures -> true, feature);
        }

        /**
         * Sets the given Feature to this builder. A previously set Feature with the same ID is replaced.
         *
         * @param existingFeaturesPredicate a predicate to decide whether the given features are set. The predicate
         * receives the currently set features.
         * @param feature the Feature to be set.
         * @return this builder to allow method chaining.
         * @throws NullPointerException if any argument is {@code null}.
         */
        FromCopy setFeature(Predicate<Features> existingFeaturesPredicate, Feature feature);

        /**
         * Sets a Feature with the given ID to this builder. A previously set Feature with the same ID is replaced.
         *
         * @param featureId the ID of the Feature to be set.
         * @return this builder to allow method chaining.
         * @throws NullPointerException if {@code featureId} is {@code null}.
         */
        default FromCopy setFeature(final String featureId) {
            return setFeature(existingFeatures -> true, featureId);
        }

        /**
         * Sets a Feature with the given ID to this builder. A previously set Feature with the same ID is replaced.
         *
         * @param existingFeaturesPredicate a predicate to decide whether the given features are set. The predicate
         * receives the currently set features.
         * @param featureId the ID of the Feature to be set.
         * @return this builder to allow method chaining.
         * @throws NullPointerException if any argument is {@code null}.
         */
        FromCopy setFeature(Predicate<Features> existingFeaturesPredicate, String featureId);

        /**
         * Removes the Feature with the given ID from this builder.
         *
         * @param featureId the ID of the Feature to be removed.
         * @return this builder to allow method chaining.
         * @throws NullPointerException if {@code featureId} is {@code null}.
         */
        default FromCopy removeFeature(final String featureId) {
            return removeFeature(existingFeatures -> true, featureId);
        }

        /**
         * Removes the Feature with the given ID from this builder.
         *
         * @param existingFeaturesPredicate a predicate to decide whether the given features are set. The predicate
         * receives the currently set features.
         * @param featureId the ID of the Feature to be removed.
         * @return this builder to allow method chaining.
         * @throws NullPointerException if any argument is {@code null}.
         */
        FromCopy removeFeature(Predicate<Features> existingFeaturesPredicate, String featureId);

        /**
         * Sets a Feature with the given ID and properties to this builder. A previously set Feature with the
         * same ID is replaced.
         *
         * @param featureId the ID of the Feature to be set.
         * @param featureProperties the properties of the Feature to be set.
         * @return this builder to allow method chaining.
         * @throws NullPointerException if {@code featureId} is {@code null}.
         */
        default FromCopy setFeature(final String featureId, final FeatureProperties featureProperties) {
            return setFeature(existingFeatures -> true, featureId, featureProperties);
        }

        /**
         * Sets a Feature with the given ID and properties to this builder. A previously set Feature with the
         * same ID is replaced.
         *
         * @param existingFeaturesPredicate a predicate to decide whether the given features are set. The predicate
         * receives the currently set features.
         * @param featureId the ID of the Feature to be set.
         * @param featureProperties the properties of the Feature to be set.
         * @return this builder to allow method chaining.
         * @throws NullPointerException if any argument is {@code null}.
         */
        FromCopy setFeature(Predicate<Features> existingFeaturesPredicate, String featureId,
                FeatureProperties featureProperties);

        /**
         * Sets a Feature with the given ID and properties to this builder. A previously set Feature with the
         * same ID is replaced.
         *
         * @param featureId the ID of the Feature to be set.
         * @param featureDefinition the definition of the Feature to be set.
         * @param featureProperties the properties of the Feature to be set.
         * @return this builder to allow method chaining.
         * @throws NullPointerException if {@code featureId} is {@code null}.
         */
        default FromCopy setFeature(final String featureId, final FeatureDefinition featureDefinition,
                final FeatureProperties featureProperties) {

            return setFeature(existingFeatures -> true, featureId, featureDefinition, featureProperties);
        }

        /**
         * Sets a Feature with the given ID and properties to this builder. A previously set Feature with the
         * same ID is replaced.
         *
         * @param existingFeaturesPredicate a predicate to decide whether the given features are set. The predicate
         * receives the currently set features.
         * @param featureId the ID of the Feature to be set.
         * @param featureDefinition the definition of the Feature to be set.
         * @param featureProperties the properties of the Feature to be set.
         * @return this builder to allow method chaining.
         * @throws NullPointerException if any argument is {@code null}.
         */
        FromCopy setFeature(Predicate<Features> existingFeaturesPredicate,
                String featureId,
                FeatureDefinition featureDefinition,
                FeatureProperties featureProperties);

        /**
         * Sets the given definition to the Feature with the given ID on this builder.
         *
         * @param featureId the ID of the Feature to be set.
         * @param featureDefinition the definition of the Feature to be set.
         * @return this builder to allow method chaining.
         * @throws NullPointerException if any argument is {@code null}.
         */
        default FromCopy setFeatureDefinition(final String featureId, final FeatureDefinition featureDefinition) {
            return setFeatureDefinition(features -> true, featureId, featureDefinition);
        }

        /**
         * Sets the given definition to the Feature with the given ID on this builder.
         *
         * @param existingFeaturesPredicate a predicate to decide whether the given definition is set. The predicate
         * receives the currently set features.
         * @param featureId the ID of the Feature to be set.
         * @param featureDefinition the definition of the Feature to be set.
         * @return this builder to allow method chaining.
         * @throws NullPointerException if any argument is {@code null}.
         */
        FromCopy setFeatureDefinition(Predicate<Features> existingFeaturesPredicate, String featureId,
                FeatureDefinition featureDefinition);

        /**
         * Removes the definition from Feature with the given identifier on this builder.
         *
         * @param featureId the ID of the Feature from which the definition is to be deleted.
         * @return this builder to allow method chaining.
         * @throws NullPointerException if {@code featureId} is {@code null}.
         */
        FromCopy removeFeatureDefinition(String featureId);

        /**
         * Sets the given property to the Feature with the given ID on this builder.
         *
         * @param featureId the ID of the Feature.
         * @param propertyPath the hierarchical path within the Feature to the property to be set.
         * @param propertyValue the property value to be set.
         * @return this builder to allow method chaining.
         * @throws NullPointerException if any argument is {@code null}.
         */
        default FromCopy setFeatureProperty(final String featureId, final JsonPointer propertyPath,
                final JsonValue propertyValue) {

            return setFeatureProperty(existingFeatures -> true, featureId, propertyPath, propertyValue);
        }

        /**
         * Sets the given property to the Feature with the given ID on this builder.
         *
         * @param existingFeaturesPredicate a predicate to decide whether the given features are set. The predicate
         * receives the currently set features.
         * @param featureId the ID of the Feature.
         * @param propertyPath the hierarchical path within the Feature to the property to be set.
         * @param propertyValue the property value to be set.
         * @return this builder to allow method chaining.
         * @throws NullPointerException if any argument is {@code null}.
         */
        FromCopy setFeatureProperty(Predicate<Features> existingFeaturesPredicate, String featureId,
                JsonPointer propertyPath, JsonValue propertyValue);

        /**
         * Removes the given property from the Feature with the given ID on this builder.
         *
         * @param featureId the ID of the Feature.
         * @param propertyPath the hierarchical path to within the Feature to the property to be removed.
         * @return this builder to allow method chaining.
         * @throws NullPointerException if any argument is {@code null}.
         */
        default FromCopy removeFeatureProperty(final String featureId, final JsonPointer propertyPath) {
            return removeFeatureProperty(existingFeatures -> true, featureId, propertyPath);
        }

        /**
         * Removes the given property from the Feature with the given ID on this builder.
         *
         * @param existingFeaturesPredicate a predicate to decide whether the given features are set. The predicate
         * receives the currently set features.
         * @param featureId the ID of the Feature.
         * @param propertyPath the hierarchical path to within the Feature to the property to be removed.
         * @return this builder to allow method chaining.
         * @throws NullPointerException if any argument is {@code null}.
         */
        FromCopy removeFeatureProperty(Predicate<Features> existingFeaturesPredicate, String featureId,
                JsonPointer propertyPath);

        /**
         * Sets the given properties to the Feature with the given ID on this builder.
         *
         * @param featureId the ID of the Feature.
         * @param featureProperties the properties to be set.
         * @return this builder to allow method chaining.
         * @throws NullPointerException if any argument is {@code null}.
         */
        default FromCopy setFeatureProperties(final String featureId, final FeatureProperties featureProperties) {
            return setFeatureProperties(features -> true, featureId, featureProperties);
        }

        /**
         * Sets the given properties to the Feature with the given ID on this builder.
         *
         * @param existingFeaturesPredicate a predicate to decide whether the given features are set. The predicate
         * receives the currently set features.
         * @param featureId the ID of the Feature.
         * @param featureProperties the properties to be set.
         * @return this builder to allow method chaining.
         * @throws NullPointerException if any argument is {@code null}.
         */
        FromCopy setFeatureProperties(Predicate<Features> existingFeaturesPredicate, String featureId,
                FeatureProperties featureProperties);

        /**
         * Removes all properties from the Feature with the given ID on this builder.
         *
         * @param featureId the ID of the Feature.
         * @return this builder to allow method chaining.
         * @throws NullPointerException if {@code featureId} is {@code null}.
         */
        default FromCopy removeFeatureProperties(final String featureId) {
            return removeFeatureProperties(existingFeatures -> true, featureId);
        }

        /**
         * Removes all properties from the Feature with the given ID on this builder.
         *
         * @param existingFeaturesPredicate a predicate to decide whether the given features are set. The predicate
         * receives the currently set features.
         * @param featureId the ID of the Feature.
         * @return this builder to allow method chaining.
         * @throws NullPointerException if any argument is {@code null}.
         */
        FromCopy removeFeatureProperties(Predicate<Features> existingFeaturesPredicate, String featureId);

        /**
         * Sets the features to this builder. The features are parsed from the given JSON object representation of
         * {@link Features}.
         *
         * @param featuresJsonObject JSON object representation of the features to be set.
         * @return this builder to allow method chaining.
         * @throws NullPointerException if {@code featuresJsonObject} is {@code null}.
         * @throws org.eclipse.ditto.model.base.exceptions.DittoJsonException if {@code featuresJsonObject} cannot be
         * parsed to {@link Features}.
         */
        default FromCopy setFeatures(final JsonObject featuresJsonObject) {
            return setFeatures(existingFeatures -> true, featuresJsonObject);
        }

        /**
         * Sets the features to this builder. The features are parsed from the given JSON object representation of
         * {@link Features}.
         *
         * @param existingFeaturesPredicate a predicate to decide whether the given features are set. The predicate
         * receives the currently set features.
         * @param featuresJsonObject JSON object representation of the features to be set.
         * @return this builder to allow method chaining.
         * @throws NullPointerException if any argument is {@code null}.
         * @throws org.eclipse.ditto.model.base.exceptions.DittoJsonException if {@code featuresJsonObject} cannot be
         * parsed to {@link Features}.
         */
        FromCopy setFeatures(Predicate<Features> existingFeaturesPredicate, JsonObject featuresJsonObject);

        /**
         * Sets the Features of the Thing based on the given JSON object.
         *
         * @param featuresJsonString JSON string providing the Features of the Thing.
         * @return this builder to allow method chaining.
         * @throws NullPointerException if {@code featuresJsonString} is {@code null}.
         * @throws org.eclipse.ditto.model.base.exceptions.DittoJsonException if {@code featuresJsonString} cannot be
         * parsed to {@link Features}.
         */
        default FromCopy setFeatures(final String featuresJsonString) {
            return setFeatures(existingFeatures -> true, featuresJsonString);
        }

        /**
         * Sets the Features of the Thing based on the given JSON object.
         *
         * @param existingFeaturesPredicate a predicate to decide whether the given features are set. The predicate
         * receives the currently set features.
         * @param featuresJsonString JSON string providing the Features of the Thing.
         * @return this builder to allow method chaining.
         * @throws NullPointerException if any argument is {@code null}.
         * @throws org.eclipse.ditto.model.base.exceptions.DittoJsonException if {@code featuresJsonString} cannot be
         * parsed to {@link Features}.
         */
        FromCopy setFeatures(Predicate<Features> existingFeaturesPredicate, String featuresJsonString);

        /**
         * Sets the given Features to this builder.
         *
         * @param features the Features to be set.
         * @return this builder to allow method chaining.
         * @throws NullPointerException if {@code features} is {@code null}.
         */
        default FromCopy setFeatures(final Iterable<Feature> features) {
            return setFeatures(existingFeatures -> true, features);
        }

        /**
         * Sets the given Features to this builder.
         *
         * @param existingFeaturesPredicate a predicate to decide whether the given features are set. The predicate
         * receives the currently set features.
         * @param features the Features to be set.
         * @return this builder to allow method chaining.
         * @throws NullPointerException if any argument is {@code null}.
         */
        FromCopy setFeatures(Predicate<Features> existingFeaturesPredicate, Iterable<Feature> features);

        /**
         * Removes all features from this builder.
         *
         * @return this builder to allow method chaining.
         */
        default FromCopy removeAllFeatures() {
            return removeAllFeatures(existingFeatures -> true);
        }

        /**
         * Removes all features from this builder.
         *
         * @param existingFeaturesPredicate a predicate to decide whether the given features are set. The predicate
         * receives the currently set features.
         * @return this builder to allow method chaining.
         * @throws NullPointerException if {@code existingFeaturesPredicate} is {@code null}.
         */
        FromCopy removeAllFeatures(Predicate<Features> existingFeaturesPredicate);

        /**
         * Sets features to this builder which represents semantically {@code null}. All already set features are
         * discarded.
         *
         * @return this builder to allow method chaining.
         */
        FromCopy setNullFeatures();

        /**
         * Sets the given lifecycle to this builder.
         *
         * @param lifecycle the lifecycle to be set.
         * @return this builder to allow method chaining.
         */
        default FromCopy setLifecycle(@Nullable final ThingLifecycle lifecycle) {
            return setLifecycle(existingLifecycle -> true, lifecycle);
        }

        /**
         * Sets the given lifecycle to this builder.
         *
         * @param existingLifecyclePredicate a predicate to decide whether the given lifecycle is set. The predicate
         * receives the currently set lifecycle.
         * @param lifecycle the lifecycle to be set.
         * @return this builder to allow method chaining.
         * @throws NullPointerException if {@code existingLifecyclePredicate} is {@code null}.
         */
        FromCopy setLifecycle(Predicate<ThingLifecycle> existingLifecyclePredicate, @Nullable ThingLifecycle lifecycle);

        /**
         * Sets the given revision to this builder.
         *
         * @param revision the revision to be set.
         * @return this builder to allow method chaining.
         */
        default FromCopy setRevision(final ThingRevision revision) {
            return setRevision(existingRevision -> true, revision);
        }

        /**
         * Sets the given revision to this builder.
         *
         * @param existingRevisionPredicate a predicate to decide whether the given revision is set. The predicate
         * receives the currently set revision.
         * @param revision the revision to be set.
         * @return this builder to allow method chaining.
         * @throws NullPointerException if {@code existingRevisionPredicate} is {@code null}.
         */
        FromCopy setRevision(Predicate<ThingRevision> existingRevisionPredicate, ThingRevision revision);

        /**
         * Sets the given revision number to this builder.
         *
         * @param revisionNumber the revision number to be set.
         * @return this builder to allow method chaining.
         */
        default FromCopy setRevision(final long revisionNumber) {
            return setRevision(existingRevision -> true, revisionNumber);
        }

        /**
         * Sets the given revision number to this builder.
         *
         * @param existingRevisionPredicate a predicate to decide whether the given revision is set. The predicate
         * receives the currently set revision.
         * @param revisionNumber the revision number to be set.
         * @return this builder to allow method chaining.
         * @throws NullPointerException if {@code existingRevisionPredicate} is {@code null}.
         */
        FromCopy setRevision(Predicate<ThingRevision> existingRevisionPredicate, long revisionNumber);

        /**
         * Sets the given modified to this builder.
         *
         * @param modified the modified to be set.
         * @return this builder to allow method chaining.
         */
        default FromCopy setModified(@Nullable final Instant modified) {
            return setModified(existingModified -> true, modified);
        }

        /**
         * Sets the given modified timestamp to this builder.
         *
         * @param existingModifiedPredicate a predicate to decide whether the given modified timestamp is set. The
         * predicate
         * receives the currently set modified timestamp.
         * @param modified the modified timestamp to be set.
         * @return this builder to allow method chaining.
         * @throws NullPointerException if {@code existingModifiedPredicate} is {@code null}.
         */
        FromCopy setModified(Predicate<Instant> existingModifiedPredicate, @Nullable Instant modified);


        /**
         * Sets the given created timestamp to this builder.
         *
         * @param created the created timestamp to be set.
         * @return this builder to allow method chaining.
         */
        default FromCopy setCreated(@Nullable final Instant created) {
            return setCreated(existingCreated -> true, created);
        }

        /**
         * Sets the given created timestamp to this builder.
         *
         * @param existingCreatedPredicate a predicate to decide whether the given created timestamp is set. The
         * predicate receives the currently set created timestamp.
         * @param created the created to be set.
         * @return this builder to allow method chaining.
         * @throws NullPointerException if {@code existingCreatedPredicate} is {@code null}.
         */
        FromCopy setCreated(Predicate<Instant> existingCreatedPredicate, @Nullable Instant created);

        /**
         * Sets the given metadata to this builder.
         *
         * @param metadata the metadata to be set.
         * @return this builder to allow method chaining.
         * @since 1.2.0
         */
        FromCopy setMetadata(@Nullable Metadata metadata);

        /**
         * Sets the given Thing ID to this builder. The ID is required to include the Thing's namespace.
         *
         * @param thingId the Thing ID to be set.
         * @return this builder to allow method chaining.
         * @throws ThingIdInvalidException if {@code thingId} does not comply to
         * the required pattern.
         * @deprecated Thing ID is now typed. Use {@link #setId(ThingId)} instead.
         */
        @Deprecated
        default FromCopy setId(@Nullable final String thingId) {
            return setId(existingId -> true, thingId);
        }

        /**
         * Sets the given Thing ID to this builder. The ID is required to include the Thing's namespace.
         *
         * @param thingId the Thing ID to be set.
         * @return this builder to allow method chaining.
         * @throws ThingIdInvalidException if {@code thingId} does not comply to
         * the required pattern.
         */
        default FromCopy setId(@Nullable final ThingId thingId) {
            return setId(existingId -> true, thingId);
        }

        /**
         * Sets the given Thing ID to this builder. The ID is required to include the Thing's namespace.
         *
         * @param existingIdPredicate a predicate to decide whether the given ID is set. The predicate receives
         * the currently set Thing ID.
         * @param thingId the Thing ID to be set.
         * @return this builder to allow method chaining.
         * @throws NullPointerException if {@code existingIdPredicate} is {@code null}.
         * @throws ThingIdInvalidException if {@code thingId} does not comply to
         * the required pattern.
         * @deprecated Thing ID is now typed. Use
         * {@link #setId(java.util.function.Predicate, ThingId)}
         * instead.
         */
        @Deprecated
        default FromCopy setId(Predicate<String> existingIdPredicate, @Nullable String thingId) {
            final Predicate<ThingId> thingIdPredicate = thingId1 -> existingIdPredicate.test(thingId1.toString());
            return setId(thingIdPredicate, ThingId.of(thingId));
        }

        /**
         * Sets the given Thing ID to this builder. The ID is required to include the Thing's namespace.
         *
         * @param existingIdPredicate a predicate to decide whether the given ID is set. The predicate receives
         * the currently set Thing ID.
         * @param thingId the Thing ID to be set.
         * @return this builder to allow method chaining.
         * @throws NullPointerException if {@code existingIdPredicate} is {@code null}.
         * @throws ThingIdInvalidException if {@code thingId} does not comply to
         * the required pattern.
         */
        FromCopy setId(Predicate<ThingId> existingIdPredicate, @Nullable ThingId thingId);

        /**
         * Sets a generated Thing ID to this builder.
         *
         * @return this builder to allow method chaining.
         */
        default FromCopy setGeneratedId() {
            return setGeneratedId(existingId -> true);
        }

        /**
         * Sets a generated Thing ID to this builder.
         *
         * @param existingIdPredicate a predicate to decide whether the given ID is set. The predicate receives
         * the currently set Thing ID.
         * @return this builder to allow method chaining.
         * @throws NullPointerException if {@code existingIdPredicate} is {@code null}.
         */
        FromCopy setGeneratedId(Predicate<ThingId> existingIdPredicate);

        /**
         * Creates a new Thing object based on the data which was provided to this builder.
         *
         * @return a new Thing object.
         */
        Thing build();

    }

}<|MERGE_RESOLUTION|>--- conflicted
+++ resolved
@@ -479,7 +479,15 @@
         FromScratch setModified(@Nullable Instant modified);
 
         /**
-<<<<<<< HEAD
+         * Sets the given created timestamp to this builder.
+         *
+         * @param created the created timestamp to be set.
+         * @return this builder to allow method chaining.
+         * @since 1.2.0
+         */
+        FromScratch setCreated(@Nullable Instant created);
+
+        /**
          * Sets the given Metadata to this builder.
          *
          * @param metadata the metadata to be set.
@@ -487,15 +495,6 @@
          * @since 1.2.0
          */
         FromScratch setMetadata(@Nullable Metadata metadata);
-=======
-         * Sets the given created timestamp to this builder.
-         *
-         * @param created the created timestamp to be set.
-         * @return this builder to allow method chaining.
-         * @since 1.2.0
-         */
-        FromScratch setCreated(@Nullable Instant created);
->>>>>>> 0114d534
 
         /**
          * Sets the given Thing ID to this builder. The ID is required to include the Thing's namespace.
@@ -1434,6 +1433,7 @@
          *
          * @param created the created timestamp to be set.
          * @return this builder to allow method chaining.
+         * @since 1.2.0
          */
         default FromCopy setCreated(@Nullable final Instant created) {
             return setCreated(existingCreated -> true, created);
@@ -1447,6 +1447,7 @@
          * @param created the created to be set.
          * @return this builder to allow method chaining.
          * @throws NullPointerException if {@code existingCreatedPredicate} is {@code null}.
+         * @since 1.2.0
          */
         FromCopy setCreated(Predicate<Instant> existingCreatedPredicate, @Nullable Instant created);
 
@@ -1457,7 +1458,20 @@
          * @return this builder to allow method chaining.
          * @since 1.2.0
          */
-        FromCopy setMetadata(@Nullable Metadata metadata);
+        default FromCopy setMetadata(@Nullable final Metadata metadata) {
+            return setMetadata(existingMetadata -> true, metadata);
+        }
+
+        /**
+         * Sets the given metadata to this builder.
+         *
+         * @param existingMetadataPredicate a predicate to decide whether the given metadata is set. The
+         * predicate receives the currently set metadata.
+         * @param metadata the metadata to be set.
+         * @return this builder to allow method chaining.
+         * @since 1.2.0
+         */
+        FromCopy setMetadata(Predicate<Metadata> existingMetadataPredicate, @Nullable Metadata metadata);
 
         /**
          * Sets the given Thing ID to this builder. The ID is required to include the Thing's namespace.
