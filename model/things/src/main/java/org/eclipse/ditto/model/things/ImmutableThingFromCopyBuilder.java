--- conflicted
+++ resolved
@@ -64,11 +64,8 @@
         thing.getLifecycle().ifPresent(result::setLifecycle);
         thing.getRevision().ifPresent(result::setRevision);
         thing.getModified().ifPresent(result::setModified);
-<<<<<<< HEAD
+        thing.getCreated().ifPresent(result::setCreated);
         thing.getMetadata().ifPresent(result::setMetadata);
-=======
-        thing.getCreated().ifPresent(result::setCreated);
->>>>>>> 0114d534
 
         return result;
     }
@@ -130,15 +127,13 @@
                 .map(ImmutableThingFromCopyBuilder::tryToParseModified)
                 .ifPresent(result::setModified);
 
-<<<<<<< HEAD
+        jsonObject.getValue(Thing.JsonFields.CREATED)
+                .map(ImmutableThingFromCopyBuilder::tryToParseCreated)
+                .ifPresent(result::setCreated);
+
         jsonObject.getValue(Thing.JsonFields.METADATA)
                 .map(ThingsModelFactory::newMetadata)
                 .ifPresent(result::setMetadata);
-=======
-        jsonObject.getValue(Thing.JsonFields.CREATED)
-                .map(ImmutableThingFromCopyBuilder::tryToParseCreated)
-                .ifPresent(result::setCreated);
->>>>>>> 0114d534
 
         return result;
     }
@@ -716,10 +711,6 @@
     }
 
     @Override
-<<<<<<< HEAD
-    public FromCopy setMetadata(@Nullable final Metadata metadata) {
-        fromScratchBuilder.setMetadata(metadata);
-=======
     public FromCopy setCreated(@Nullable final Instant created) {
         fromScratchBuilder.setCreated(created);
         return this;
@@ -730,7 +721,21 @@
         if (existingCreatedPredicate.test(fromScratchBuilder.created)) {
             setCreated(created);
         }
->>>>>>> 0114d534
+        return this;
+    }
+
+    @Override
+    public FromCopy setMetadata(@Nullable final Metadata metadata) {
+        fromScratchBuilder.setMetadata(metadata);
+        return this;
+    }
+
+    @Override
+    public FromCopy setMetadata(final Predicate<Metadata> existingMetadataPredicate,
+            @Nullable final Metadata metadata) {
+        if (existingMetadataPredicate.test(fromScratchBuilder.metadata)) {
+            setMetadata(metadata);
+        }
         return this;
     }
 
