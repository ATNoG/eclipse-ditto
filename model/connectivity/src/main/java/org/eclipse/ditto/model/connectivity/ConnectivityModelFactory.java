--- conflicted
+++ resolved
@@ -619,10 +619,6 @@
     }
 
     /**
-<<<<<<< HEAD
-     * /**
-=======
->>>>>>> 1d7a7b44
      * Creates a new {@link Target}.
      *
      * @param address the address where the signals will be published
