---
title: Connectivity API overview
keywords: 
tags: [connectivity]
permalink: connectivity-overview.html
---

The Connectivity API is a bare management API for Ditto's [Connectivity Service](architecture-services-connectivity.html). 
It completely depends on [DevOps Commands](installation-operating.html#devops-commands) for 
[connection](basic-connections.html) management.

<<<<<<< HEAD
Use it to manage client connections to remote systems and to exchange [Ditto Protocol](/protocol-specification
.html) messages with those. If a remote system is unable to send messages in the necessary format, there is the option
to configure custom payload mapping logic to adapt to almost any message format and encoding.
=======
Use it to manage client connections to remote systems and exchange [Ditto Protocol](protocol-specification.html) 
messages with those. If a remote system is unable to send messages in the necessary format, there is the option
to configure custom [payload mapping logic](connectivity-mapping.html) to adapt to almost any message format and encoding.
>>>>>>> 15223d14

The following connection types are supported:


* [AMQP 0.9.1](connectivity-protocol-bindings-amqp091.html)
* [AMQP 1.0](connectivity-protocol-bindings-amqp10.html)<|MERGE_RESOLUTION|>--- conflicted
+++ resolved
@@ -9,15 +9,9 @@
 It completely depends on [DevOps Commands](installation-operating.html#devops-commands) for 
 [connection](basic-connections.html) management.
 
-<<<<<<< HEAD
 Use it to manage client connections to remote systems and to exchange [Ditto Protocol](/protocol-specification
 .html) messages with those. If a remote system is unable to send messages in the necessary format, there is the option
-to configure custom payload mapping logic to adapt to almost any message format and encoding.
-=======
-Use it to manage client connections to remote systems and exchange [Ditto Protocol](protocol-specification.html) 
-messages with those. If a remote system is unable to send messages in the necessary format, there is the option
 to configure custom [payload mapping logic](connectivity-mapping.html) to adapt to almost any message format and encoding.
->>>>>>> 15223d14
 
 The following connection types are supported:
 
