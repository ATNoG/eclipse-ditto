--- conflicted
+++ resolved
@@ -5,15 +5,9 @@
 permalink: connectivity-manage-connections.html
 ---
 
-<<<<<<< HEAD
-In order to manage (CRUD) connections in Ditto [DevOps commands](installation-operating.html#connectivity-service-commands)
+In order to manage (CRUD) connections in Ditto [DevOps commands](installation-operating.html#devops-commands)
 have to be used. There is no separate HTTP API for managing the connections, as this is not a task for a developer using 
 the digital twin APIs but more for a "DevOps engineer" creating new connections to external systems.
-=======
-In order to manage (CRUD) connections in Ditto [DevOps commands](installation-operating.html#devops-commands)
-have to be used. There is no separate HTTP API for managing the connections as this is not a task for a developer using 
-the digital twin APIs but more for a "devops engineer" creating new connections to external systems very seldom.
->>>>>>> 15223d14
 
 All connection related piggyback commands use the following HTTP endpoint:
 
@@ -31,11 +25,6 @@
 * [retrieve](#retrieve-connection)
 * [delete](#delete-connection)
 
-<<<<<<< HEAD
-A "modify" is currently not available, use delete and create in order to modify existing connections.
-
-=======
->>>>>>> 15223d14
 ### Create connection
 
 Create a new connection by sending the following DevOps command:
@@ -105,11 +94,7 @@
 
 ## Helper commands
 
-<<<<<<< HEAD
 The following commands are available to help creating connections and retrieving the status of existing connections:
-=======
-The following commands are available in order to help creating connections + retrieve the status of existing connections:
->>>>>>> 15223d14
 
 
 * [test](#test-connection)
@@ -169,15 +154,9 @@
 
 ## Payload mapping configuration
 
-<<<<<<< HEAD
 To enable a custom [payload mapping](/connectivity-mapping.html) for a specific connection, you have to configure a
 mapping context in the connection configuration object. The following snippet shows an example `mappingContext`. This
 configuration must be embedded in the connection configuration as shown in the [Connections](/basic-connections.html) section.
-=======
-To enable a custom [payload mapping](connectivity-mapping.html) for a specific connection, you have to configure a
-mapping context in the connection configuration object. The following example shows an example `mappingContext`. This
-configuration must be embeded in the connection configuration as shown in the [Connections](basic-connections.html) section.
->>>>>>> 15223d14
 
 ```json
 "mappingContext": {
