--- conflicted
+++ resolved
@@ -12,11 +12,7 @@
 Using this integration, Ditto managed digital twins can be linked to WoT "Thing Models" from which Ditto can create
 WoT "Thing Descriptions" containing the API descriptions of the twins.
 
-<<<<<<< HEAD
-The WoT integration is active by default starting with Ditto version `3.0.0`.  
-=======
 The WoT integration is considered stable and therefore active by default starting with Ditto version `3.0.0`.  
->>>>>>> c80fd7c5
 If it should be disabled, it can be deactivated via a "feature toggle":  
 In order to deactivate the WoT integration, configure the following environment variable for all Ditto services:
 
