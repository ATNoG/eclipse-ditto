--- conflicted
+++ resolved
@@ -237,7 +237,13 @@
 
 Default: `2s`
 
-<<<<<<< HEAD
+#### keepAlive
+
+Configures the keep alive time interval (in seconds) in which the client sends a ping to the broker
+if no other MQTT packets are sent during this period of time. It is used to determine if the connection is still up.
+
+Default: `60s` [see here](https://hivemq.github.io/hivemq-mqtt-client/docs/mqtt-operations/connect/#keep-alive)
+
 #### lastWillTopic
 
 Configures the topic which should be used on Last Will. This field is mandatory when Last Will should be enabled.
@@ -273,14 +279,6 @@
 [Specific Configuration](#specificconfiguration) of the connection. 
 
 {% include note.html content="This feature is enabled if the _last will topic_ is set." %}
-=======
-#### keepAlive
-
-Configures the keep alive time interval (in seconds) in which the client sends a ping to the broker
-if no other MQTT packets are sent during this period of time. It is used to determine if the connection is still up.
-
-Default: `60s` [see here](https://hivemq.github.io/hivemq-mqtt-client/docs/mqtt-operations/connect/#keep-alive)
->>>>>>> 6710d4ed
 
 ## Establishing a connection to an MQTT 5 endpoint
 
