--- conflicted
+++ resolved
@@ -23,13 +23,11 @@
       - title: Release Notes
         output: web
         folderitems:
-<<<<<<< HEAD
           - title: 3.0.0
             url: /release_notes_300.html
-=======
+            output: web
           - title: 2.4.1
             url: /release_notes_241.html
->>>>>>> dda5f9a8
             output: web
           - title: 2.4.0
             url: /release_notes_240.html
