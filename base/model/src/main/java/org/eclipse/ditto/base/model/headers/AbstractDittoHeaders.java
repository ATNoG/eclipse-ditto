--- conflicted
+++ resolved
@@ -264,13 +264,13 @@
     }
 
     @Override
-<<<<<<< HEAD
+    public boolean shouldRetrieveDeleted() {
+        return isExpectedBoolean(DittoHeaderDefinition.DITTO_RETRIEVE_DELETED, Boolean.TRUE);
+    }
+
+    @Override
     public Optional<String> getCondition() {
         return getStringForDefinition(DittoHeaderDefinition.CONDITION);
-=======
-    public boolean shouldRetrieveDeleted() {
-        return isExpectedBoolean(DittoHeaderDefinition.DITTO_RETRIEVE_DELETED, Boolean.TRUE);
->>>>>>> 1e6410b1
     }
 
     @Override
