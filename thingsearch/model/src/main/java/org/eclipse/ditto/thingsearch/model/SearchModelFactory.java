--- conflicted
+++ resolved
@@ -52,26 +52,7 @@
      * @throws NullPointerException if {@code items} is {@code null}.
      */
     public static SearchResult newSearchResult(final JsonArray items, final long nextPageOffset) {
-<<<<<<< HEAD
-        return ImmutableSearchResult.of(items, nextPageOffset, null, null);
-    }
-
-    /**
-     * Creates a new {@link SearchResult}.
-     *
-     * @param items the items.
-     * @param nextPageOffset the offset of the next page or {@link org.eclipse.ditto.thingsearch.model.SearchResult#NO_NEXT_PAGE}.
-     * @param lastModified the last modified timestamp.
-     * @return the new immutable search results object.
-     * @throws NullPointerException if {@code items} is {@code null}.
-     * @since 3.0.0
-     */
-    public static SearchResult newSearchResult(final JsonArray items, final long nextPageOffset,
-            @Nullable final Instant lastModified) {
-        return ImmutableSearchResult.of(items, nextPageOffset, null, lastModified);
-=======
         return ImmutableSearchResult.of(items, nextPageOffset, null);
->>>>>>> 9b194d43
     }
 
     /**
