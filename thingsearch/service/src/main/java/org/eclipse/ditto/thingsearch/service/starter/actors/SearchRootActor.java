/*
 * Copyright (c) 2017 Contributors to the Eclipse Foundation
 *
 * See the NOTICE file(s) distributed with this work for additional
 * information regarding copyright ownership.
 *
 * This program and the accompanying materials are made available under the
 * terms of the Eclipse Public License 2.0 which is available at
 * http://www.eclipse.org/legal/epl-2.0
 *
 * SPDX-License-Identifier: EPL-2.0
 */
package org.eclipse.ditto.thingsearch.service.starter.actors;

import static org.eclipse.ditto.thingsearch.service.persistence.PersistenceConstants.BACKGROUND_SYNC_COLLECTION_NAME;

import org.eclipse.ditto.base.service.RootChildActorStarter;
import org.eclipse.ditto.base.service.actors.DittoRootActor;
import org.eclipse.ditto.internal.utils.akka.streaming.TimestampPersistence;
import org.eclipse.ditto.internal.utils.cluster.DistPubSubAccess;
import org.eclipse.ditto.internal.utils.config.ScopedConfig;
import org.eclipse.ditto.internal.utils.persistence.mongo.DittoMongoClient;
import org.eclipse.ditto.internal.utils.persistence.mongo.streaming.MongoTimestampPersistence;
import org.eclipse.ditto.rql.query.QueryBuilderFactory;
import org.eclipse.ditto.rql.query.expression.ThingsFieldExpressionFactory;
import org.eclipse.ditto.thingsearch.api.ThingsSearchConstants;
import org.eclipse.ditto.thingsearch.service.common.config.SearchConfig;
import org.eclipse.ditto.thingsearch.service.persistence.query.QueryParser;
import org.eclipse.ditto.thingsearch.service.persistence.query.validation.QueryCriteriaValidator;
import org.eclipse.ditto.thingsearch.service.persistence.read.MongoThingsSearchPersistence;
import org.eclipse.ditto.thingsearch.service.persistence.read.ThingsSearchPersistence;
import org.eclipse.ditto.thingsearch.service.persistence.read.query.MongoQueryBuilderFactory;
import org.eclipse.ditto.thingsearch.service.updater.actors.SearchUpdaterRootActor;

import akka.actor.ActorRef;
import akka.actor.ActorSystem;
import akka.actor.Props;
import akka.event.Logging;
import akka.event.LoggingAdapter;
import akka.stream.SystemMaterializer;

/**
 * Our "Parent" Actor which takes care of supervision of all other Actors in our system.
 */
public final class SearchRootActor extends DittoRootActor {

    /**
     * The name of this Actor in the ActorSystem.
     */
    public static final String ACTOR_NAME = ThingsSearchConstants.ROOT_ACTOR_NAME;

    private final LoggingAdapter log;

    @SuppressWarnings("unused")
    private SearchRootActor(final SearchConfig searchConfig, final ActorRef pubSubMediator) {

        final var actorSystem = getContext().getSystem();
        log = Logging.getLogger(actorSystem, this);

        final var mongoDbConfig = searchConfig.getMongoDbConfig();
        final var monitoringConfig = mongoDbConfig.getMonitoringConfig();

        final DittoMongoClient mongoDbClient = MongoClientExtension.get(actorSystem).getSearchClient();
        RootChildActorStarter.get(actorSystem, ScopedConfig.dittoExtension(actorSystem.settings().config()))
                .execute(getContext());

        final var thingsSearchPersistence = getThingsSearchPersistence(searchConfig, mongoDbClient);
        final ActorRef searchActor = initializeSearchActor(searchConfig, thingsSearchPersistence, pubSubMediator);
        pubSubMediator.tell(DistPubSubAccess.put(searchActor), getSelf());

        final TimestampPersistence backgroundSyncPersistence =
                MongoTimestampPersistence.initializedInstance(BACKGROUND_SYNC_COLLECTION_NAME, mongoDbClient,
                        SystemMaterializer.get(actorSystem).materializer());

        final ActorRef searchUpdaterRootActor = startChildActor(SearchUpdaterRootActor.ACTOR_NAME,
                SearchUpdaterRootActor.props(searchConfig, pubSubMediator, thingsSearchPersistence,
                        backgroundSyncPersistence));
        final ActorRef healthCheckingActor = initializeHealthCheckActor(searchConfig, searchUpdaterRootActor);

        bindHttpStatusRoute(searchConfig.getHttpConfig(), healthCheckingActor);
    }

    static QueryParser getQueryParser(final SearchConfig searchConfig, final ActorSystem actorSystem) {
        final var limitsConfig = searchConfig.getLimitsConfig();
        final var fieldExpressionFactory = getThingsFieldExpressionFactory(searchConfig);
        final QueryBuilderFactory queryBuilderFactory = new MongoQueryBuilderFactory(limitsConfig);
        final var queryCriteriaValidator =
                QueryCriteriaValidator.get(actorSystem, ScopedConfig.dittoExtension(actorSystem.settings().config()));
        return QueryParser.of(fieldExpressionFactory, queryBuilderFactory, queryCriteriaValidator);
    }

    private MongoThingsSearchPersistence getThingsSearchPersistence(final SearchConfig searchConfig,
            final DittoMongoClient mongoDbClient) {

        final ActorContext context = getContext();
        final var persistenceConfig = searchConfig.getQueryPersistenceConfig();
        final var persistence = new MongoThingsSearchPersistence(mongoDbClient, context.getSystem(), persistenceConfig);

        final var indexInitializationConfig = searchConfig.getIndexInitializationConfig();
        if (indexInitializationConfig.isIndexInitializationConfigEnabled()) {
            persistence.initializeIndices();
        } else {
            log.info("Skipping IndexInitializer because it is disabled.");
        }

        return searchConfig.getMongoHintsByNamespace()
                .map(mongoHintsByNamespace -> {
                    log.info("Applying MongoDB hints <{}>.", mongoHintsByNamespace);
                    return persistence.withHintsByNamespace(mongoHintsByNamespace);
                })
                .orElse(persistence);
    }

    private ActorRef initializeHealthCheckActor(final SearchConfig searchConfig,
            final ActorRef searchUpdaterRootActor) {
        return startChildActor(SearchHealthCheckingActorFactory.ACTOR_NAME,
                SearchHealthCheckingActorFactory.props(searchConfig, searchUpdaterRootActor));
    }

    /**
     * Creates Akka configuration object Props for this SearchRootActor.
     *
     * @param searchConfig the configuration settings of this service.
     * @param pubSubMediator the PubSub mediator Actor.
     * @return the Akka configuration Props object.
     */
    public static Props props(final SearchConfig searchConfig, final ActorRef pubSubMediator) {
        return Props.create(SearchRootActor.class, searchConfig, pubSubMediator);
    }

    private static ThingsFieldExpressionFactory getThingsFieldExpressionFactory(final SearchConfig searchConfig) {
        return ThingsFieldExpressionFactory.of(searchConfig.getSimpleFieldMappings());
    }

    private ActorRef initializeSearchActor(final SearchConfig searchConfig,
<<<<<<< HEAD
            final ThingsSearchPersistence thingsSearchPersistence, final ActorRef pubSubMediator) {

        final var queryParser = getQueryParser(searchConfig, getContext().getSystem());
        final var props = SearchActor.props(queryParser, thingsSearchPersistence, pubSubMediator);
        return startChildActor(SearchActor.ACTOR_NAME, props);
=======
            final ThingsSearchPersistence thingsSearchPersistence) {
        final var queryParser = getQueryParser(searchConfig, getContext().getSystem());

        return startChildActor(SearchActor.ACTOR_NAME, SearchActor.props(queryParser, thingsSearchPersistence));
>>>>>>> 451b4e31
    }

}<|MERGE_RESOLUTION|>--- conflicted
+++ resolved
@@ -133,18 +133,10 @@
     }
 
     private ActorRef initializeSearchActor(final SearchConfig searchConfig,
-<<<<<<< HEAD
             final ThingsSearchPersistence thingsSearchPersistence, final ActorRef pubSubMediator) {
-
         final var queryParser = getQueryParser(searchConfig, getContext().getSystem());
         final var props = SearchActor.props(queryParser, thingsSearchPersistence, pubSubMediator);
         return startChildActor(SearchActor.ACTOR_NAME, props);
-=======
-            final ThingsSearchPersistence thingsSearchPersistence) {
-        final var queryParser = getQueryParser(searchConfig, getContext().getSystem());
-
-        return startChildActor(SearchActor.ACTOR_NAME, SearchActor.props(queryParser, thingsSearchPersistence));
->>>>>>> 451b4e31
     }
 
 }