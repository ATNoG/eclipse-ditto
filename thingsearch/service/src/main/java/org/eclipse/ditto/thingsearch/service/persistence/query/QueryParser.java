/*
 * Copyright (c) 2019 Contributors to the Eclipse Foundation
 *
 * See the NOTICE file(s) distributed with this work for additional
 * information regarding copyright ownership.
 *
 * This program and the accompanying materials are made available under the
 * terms of the Eclipse Public License 2.0 which is available at
 * http://www.eclipse.org/legal/epl-2.0
 *
 * SPDX-License-Identifier: EPL-2.0
 */
package org.eclipse.ditto.thingsearch.service.persistence.query;

import java.util.Set;
import java.util.concurrent.CompletableFuture;
import java.util.concurrent.CompletionStage;

import org.eclipse.ditto.base.model.headers.DittoHeaders;
<<<<<<< HEAD
import org.eclipse.ditto.base.model.signals.commands.Command;
=======
>>>>>>> 44efc560
import org.eclipse.ditto.rql.model.ParserException;
import org.eclipse.ditto.rql.model.predicates.PredicateParser;
import org.eclipse.ditto.rql.parser.RqlPredicateParser;
import org.eclipse.ditto.rql.parser.thingsearch.RqlOptionParser;
import org.eclipse.ditto.rql.query.Query;
import org.eclipse.ditto.rql.query.QueryBuilder;
import org.eclipse.ditto.rql.query.QueryBuilderFactory;
import org.eclipse.ditto.rql.query.criteria.Criteria;
import org.eclipse.ditto.rql.query.criteria.CriteriaFactory;
import org.eclipse.ditto.rql.query.expression.ThingsFieldExpressionFactory;
import org.eclipse.ditto.rql.query.filter.QueryFilterCriteriaFactory;
import org.eclipse.ditto.thingsearch.api.commands.sudo.SudoCountThings;
import org.eclipse.ditto.thingsearch.api.commands.sudo.SudoStreamThings;
import org.eclipse.ditto.thingsearch.api.query.filter.ParameterOptionVisitor;
import org.eclipse.ditto.thingsearch.model.signals.commands.exceptions.InvalidOptionException;
import org.eclipse.ditto.thingsearch.model.signals.commands.query.QueryThings;
import org.eclipse.ditto.thingsearch.model.signals.commands.query.ThingSearchQueryCommand;
import org.eclipse.ditto.thingsearch.service.persistence.query.validation.QueryCriteriaValidator;

/**
 * Create Query objects from search commands.
 */
public final class QueryParser {

    private final QueryFilterCriteriaFactory queryFilterCriteriaFactory;
    private final ThingsFieldExpressionFactory fieldExpressionFactory;
    private final QueryBuilderFactory queryBuilderFactory;
    private final RqlOptionParser rqlOptionParser;
    private final QueryCriteriaValidator queryCriteriaValidator;

    private QueryParser(final ThingsFieldExpressionFactory fieldExpressionFactory,
            final PredicateParser predicateParser,
            final QueryBuilderFactory queryBuilderFactory,
            final QueryCriteriaValidator queryCriteriaValidator) {

        this.queryFilterCriteriaFactory = QueryFilterCriteriaFactory.of(fieldExpressionFactory, predicateParser);
        this.fieldExpressionFactory = fieldExpressionFactory;
        this.queryBuilderFactory = queryBuilderFactory;
        this.queryCriteriaValidator = queryCriteriaValidator;
        rqlOptionParser = new RqlOptionParser();
    }

    /**
     * Create a QueryFactory.
     *
     * @param fieldExpressionFactory a factory to retrieve things field expressions.
     * @param queryBuilderFactory a factory to create a query builder.
     * @param queryCriteriaValidator a validator for queries.
     * @return the query factory.
     */
    public static QueryParser of(final ThingsFieldExpressionFactory fieldExpressionFactory,
            final QueryBuilderFactory queryBuilderFactory,
            final QueryCriteriaValidator queryCriteriaValidator) {

        return new QueryParser(fieldExpressionFactory, RqlPredicateParser.getInstance(), queryBuilderFactory,
                queryCriteriaValidator);
    }

    /**
     * Parses a search command into a query.
     *
     * @param command the search command.
     * @return the query.
     */
<<<<<<< HEAD
    public CompletionStage<Query> parse(final Command<?> commandToValidate) {
        final Criteria criteria = parseCriteria(commandToValidate);
        return queryCriteriaValidator.validateCommand(commandToValidate).thenApply(command -> {
            if (command instanceof QueryThings queryThings) {
                final QueryBuilder queryBuilder = queryBuilderFactory.newBuilder(criteria);
                queryThings.getOptions()
                        .map(optionStrings -> String.join(",", optionStrings))
                        .ifPresent(options -> setOptions(options, queryBuilder, command.getDittoHeaders()));
                return queryBuilder.build();
            } else if (command instanceof SudoStreamThings sudoStreamThings) {
                final QueryBuilder queryBuilder = queryBuilderFactory.newUnlimitedBuilder(criteria);
                sudoStreamThings.getSort().ifPresent(sort -> setOptions(sort, queryBuilder, command.getDittoHeaders()));
                return queryBuilder.build();
            } else {
                return queryBuilderFactory.newUnlimitedBuilder(criteria).build();
            }
        });
=======
    public CompletionStage<Query> parse(final ThingSearchQueryCommand<?> command) {
        final Criteria criteria = parseCriteria(command);
        final Query query;
        if (command instanceof final QueryThings queryThings) {
            final QueryBuilder queryBuilder = queryBuilderFactory.newBuilder(criteria);
            queryThings.getOptions()
                    .map(optionStrings -> String.join(",", optionStrings))
                    .ifPresent(options -> setOptions(options, queryBuilder, command.getDittoHeaders()));
            query = queryBuilder.build();
        } else if (command instanceof final StreamThings streamThings) {
            final QueryBuilder queryBuilder = queryBuilderFactory.newUnlimitedBuilder(criteria);
            streamThings.getSort().ifPresent(sort -> setOptions(sort, queryBuilder, command.getDittoHeaders()));
            query = queryBuilder.build();
        } else {
            query = queryBuilderFactory.newUnlimitedBuilder(criteria).build();
        }
        return queryCriteriaValidator.validateQuery(command, query);
>>>>>>> 44efc560
    }

    private Criteria parseCriteria(final Command<?> command) {

        final DittoHeaders headers = command.getDittoHeaders();
        final Set<String> namespaces;
        final String filter;
        if (command instanceof ThingSearchQueryCommand<?> thingSearchQueryCommand) {
            namespaces = thingSearchQueryCommand.getNamespaces().orElse(null);
            filter = thingSearchQueryCommand.getFilter().orElse(null);
        } else if (command instanceof SudoStreamThings sudoStreamThings) {
            namespaces = sudoStreamThings.getNamespaces().orElse(null);
            filter = sudoStreamThings.getFilter().orElse(null);
        } else {
            namespaces = null;
            filter = null;
        }

        if (namespaces == null) {
            return queryFilterCriteriaFactory.filterCriteria(filter, command.getDittoHeaders());
        } else {
            return queryFilterCriteriaFactory.filterCriteriaRestrictedByNamespaces(filter, headers, namespaces);
        }
    }

    /**
     * Parses a SudoCountThings command into a query.
     *
     * @param sudoCountThings the command.
     * @return the query.
     */
    public CompletionStage<Query> parseSudoCountThings(final SudoCountThings sudoCountThings) {
        final DittoHeaders headers = sudoCountThings.getDittoHeaders();
        final String filters = sudoCountThings.getFilter().orElse(null);
        final Criteria criteria = queryFilterCriteriaFactory.filterCriteria(filters, headers);
        return CompletableFuture.completedStage(queryBuilderFactory.newUnlimitedBuilder(criteria).build());
    }

    /**
     * @return the criteria factory.
     */
    public CriteriaFactory getCriteriaFactory() {
        return queryFilterCriteriaFactory.toCriteriaFactory();
    }

    private void setOptions(final String options, final QueryBuilder queryBuilder, final DittoHeaders headers) {
        try {
            final ParameterOptionVisitor visitor = new ParameterOptionVisitor(fieldExpressionFactory, queryBuilder);
            visitor.visitAll(rqlOptionParser.parse(options));
        } catch (final ParserException | IllegalArgumentException e) {
            throw InvalidOptionException.newBuilder()
                    .message(e.getMessage())
                    .cause(e)
                    .dittoHeaders(headers)
                    .build();
        }
    }
}<|MERGE_RESOLUTION|>--- conflicted
+++ resolved
@@ -17,10 +17,7 @@
 import java.util.concurrent.CompletionStage;
 
 import org.eclipse.ditto.base.model.headers.DittoHeaders;
-<<<<<<< HEAD
 import org.eclipse.ditto.base.model.signals.commands.Command;
-=======
->>>>>>> 44efc560
 import org.eclipse.ditto.rql.model.ParserException;
 import org.eclipse.ditto.rql.model.predicates.PredicateParser;
 import org.eclipse.ditto.rql.parser.RqlPredicateParser;
@@ -85,26 +82,7 @@
      * @param command the search command.
      * @return the query.
      */
-<<<<<<< HEAD
-    public CompletionStage<Query> parse(final Command<?> commandToValidate) {
-        final Criteria criteria = parseCriteria(commandToValidate);
-        return queryCriteriaValidator.validateCommand(commandToValidate).thenApply(command -> {
-            if (command instanceof QueryThings queryThings) {
-                final QueryBuilder queryBuilder = queryBuilderFactory.newBuilder(criteria);
-                queryThings.getOptions()
-                        .map(optionStrings -> String.join(",", optionStrings))
-                        .ifPresent(options -> setOptions(options, queryBuilder, command.getDittoHeaders()));
-                return queryBuilder.build();
-            } else if (command instanceof SudoStreamThings sudoStreamThings) {
-                final QueryBuilder queryBuilder = queryBuilderFactory.newUnlimitedBuilder(criteria);
-                sudoStreamThings.getSort().ifPresent(sort -> setOptions(sort, queryBuilder, command.getDittoHeaders()));
-                return queryBuilder.build();
-            } else {
-                return queryBuilderFactory.newUnlimitedBuilder(criteria).build();
-            }
-        });
-=======
-    public CompletionStage<Query> parse(final ThingSearchQueryCommand<?> command) {
+    public CompletionStage<Query> parse(final Command<?> command) {
         final Criteria criteria = parseCriteria(command);
         final Query query;
         if (command instanceof final QueryThings queryThings) {
@@ -113,15 +91,14 @@
                     .map(optionStrings -> String.join(",", optionStrings))
                     .ifPresent(options -> setOptions(options, queryBuilder, command.getDittoHeaders()));
             query = queryBuilder.build();
-        } else if (command instanceof final StreamThings streamThings) {
+        } else if (command instanceof final SudoStreamThings sudoStreamThings) {
             final QueryBuilder queryBuilder = queryBuilderFactory.newUnlimitedBuilder(criteria);
-            streamThings.getSort().ifPresent(sort -> setOptions(sort, queryBuilder, command.getDittoHeaders()));
+            sudoStreamThings.getSort().ifPresent(sort -> setOptions(sort, queryBuilder, command.getDittoHeaders()));
             query = queryBuilder.build();
         } else {
             query = queryBuilderFactory.newUnlimitedBuilder(criteria).build();
         }
         return queryCriteriaValidator.validateQuery(command, query);
->>>>>>> 44efc560
     }
 
     private Criteria parseCriteria(final Command<?> command) {
