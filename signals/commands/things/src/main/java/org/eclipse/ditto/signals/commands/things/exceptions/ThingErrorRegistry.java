--- conflicted
+++ resolved
@@ -116,6 +116,7 @@
                 PolicyInvalidException::fromJson);
         parseStrategies.put(PolicyNotAllowedException.ERROR_CODE,
                 PolicyNotAllowedException::fromJson);
+        parseStrategies.put(PoliciesConflictingException.ERROR_CODE, PoliciesConflictingException::fromJson);
         parseStrategies.put(ThingConflictException.ERROR_CODE,
                 ThingConflictException::fromJson);
         parseStrategies.put(ThingIdNotExplicitlySettableException.ERROR_CODE,
@@ -148,19 +149,12 @@
                 FeatureDefinitionEmptyException::fromJson);
         parseStrategies.put(FeatureDefinitionIdentifierInvalidException.ERROR_CODE,
                 FeatureDefinitionIdentifierInvalidException::fromJson);
-<<<<<<< HEAD
-        parseStrategies.put(MissingThingIdsException.ERROR_CODE, MissingThingIdsException::fromJson);
-        parseStrategies.put(ThingPreconditionNotModifiedException.ERROR_CODE, ThingPreconditionNotModifiedException::fromJson);
-        parseStrategies.put(ThingPreconditionFailedException.ERROR_CODE, ThingPreconditionFailedException::fromJson);
-        parseStrategies.put(PoliciesConflictingException.ERROR_CODE, PoliciesConflictingException::fromJson);
-=======
         parseStrategies.put(PolicyIdMissingException.ERROR_CODE,
                 PolicyIdMissingException::fromJson);
         parseStrategies.put(ThingIdInvalidException.ERROR_CODE,
                 ThingIdInvalidException::fromJson);
         parseStrategies.put(ThingTooLargeException.ERROR_CODE,
                 ThingTooLargeException::fromJson);
->>>>>>> c04edaac
 
         return new ThingErrorRegistry(parseStrategies);
     }
