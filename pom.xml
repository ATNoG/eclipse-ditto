--- conflicted
+++ resolved
@@ -163,11 +163,7 @@
             </roles>
         </developer>
         <developer>
-<<<<<<< HEAD
-            <id>stmaute</id>
-=======
             <id>smaute</id>
->>>>>>> 918bd866
             <name>Stefan Maute</name>
             <email>stefan.maute@bosch-si.com</email>
             <url>https://github.com/stmaute</url>
@@ -178,11 +174,7 @@
             </roles>
         </developer>
         <developer>
-<<<<<<< HEAD
-            <id>Yannic92</id>
-=======
             <id>yklem</id>
->>>>>>> 918bd866
             <name>Yannic Klem</name>
             <email>yannic.klem@bosch-si.com</email>
             <url>https://github.com/Yannic92</url>
