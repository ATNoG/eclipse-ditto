/*
 * Copyright (c) 2019 Contributors to the Eclipse Foundation
 *
 * See the NOTICE file(s) distributed with this work for additional
 * information regarding copyright ownership.
 *
 * This program and the accompanying materials are made available under the
 * terms of the Eclipse Public License 2.0 which is available at
 * http://www.eclipse.org/legal/epl-2.0
 *
 * SPDX-License-Identifier: EPL-2.0
 */
package org.eclipse.ditto.concierge.service.common;

import java.util.List;
import java.util.Set;

import javax.annotation.concurrent.Immutable;

import org.eclipse.ditto.base.model.signals.Signal;
import org.eclipse.ditto.internal.models.signal.SignalInformationPoint;
import org.eclipse.ditto.internal.utils.cacheloaders.config.AskWithRetryConfig;
import org.eclipse.ditto.internal.utils.config.KnownConfigValue;

/**
 * Provides configuration settings for Concierge enforcement behaviour.
 */
@Immutable
public interface EnforcementConfig {

    /**
     * Returns the configuration for the used "ask with retry" pattern in the concierge enforcement to load
     * things+policies.
     *
     * @return the "ask with retry" pattern config for retrieval of things and policies.
     */
    AskWithRetryConfig getAskWithRetryConfig();

    /**
     * Returns the buffer size used for the queue in the enforcer actor.
     *
     * @return the buffer size.
     */
    int getBufferSize();

    /**
     * Returns whether live responses from channels other than their subscribers should be dispatched.
     *
     * @return whether global live response dispatching is enabled.
     */
    boolean isDispatchLiveResponsesGlobally();

    /**
<<<<<<< HEAD
     * Check if global dispatch of a signal should be supported.
     *
     * @param signal the signal.
     * @return whether global dispatch support is needed.
     */
    default boolean shouldDispatchGlobally(final Signal<?> signal) {
        return isDispatchLiveResponsesGlobally() &&
                SignalInformationPoint.isCommand(signal) &&
                signal.getDittoHeaders().isResponseRequired();
    }
=======
     * Returns a list of namespaces for which a special usage logging should be enabled in enforcement.
     *
     * @return list of namespaces which should be inspected.
     */
    Set<String> getSpecialLoggingInspectedNamespaces();

    /**
     * Returns the configuration for the entity creation restrictions.
     *
     * @return the configuration.
     */
    EntityCreationConfig getEntityCreation();
>>>>>>> dbe23a74

    /**
     * An enumeration of the known config path expressions and their associated default values for
     * {@code EnforcementConfig}.
     */
    enum EnforcementConfigValue implements KnownConfigValue {

        /**
         * The buffer size used for the queue in the enforcer actor.
         */
        BUFFER_SIZE("buffer-size", 1_000),

        /**
         * Whether to enable dispatching live responses from channels other than the subscribers.
         */
        GLOBAL_LIVE_RESPONSE_DISPATCHING("global-live-response-dispatching", true),

        /**
         * List of namespaces for which a special usage logging should be enabled in enforcement.
         */
        SPECIAL_LOGGING_INSPECTED_NAMESPACES("special-logging-inspected-namespaces", List.of());

        private final String path;
        private final Object defaultValue;

        EnforcementConfigValue(final String thePath, final Object theDefaultValue) {
            path = thePath;
            defaultValue = theDefaultValue;
        }

        @Override
        public String getConfigPath() {
            return path;
        }

        @Override
        public Object getDefaultValue() {
            return defaultValue;
        }

    }

}<|MERGE_RESOLUTION|>--- conflicted
+++ resolved
@@ -51,18 +51,6 @@
     boolean isDispatchLiveResponsesGlobally();
 
     /**
-<<<<<<< HEAD
-     * Check if global dispatch of a signal should be supported.
-     *
-     * @param signal the signal.
-     * @return whether global dispatch support is needed.
-     */
-    default boolean shouldDispatchGlobally(final Signal<?> signal) {
-        return isDispatchLiveResponsesGlobally() &&
-                SignalInformationPoint.isCommand(signal) &&
-                signal.getDittoHeaders().isResponseRequired();
-    }
-=======
      * Returns a list of namespaces for which a special usage logging should be enabled in enforcement.
      *
      * @return list of namespaces which should be inspected.
@@ -75,7 +63,18 @@
      * @return the configuration.
      */
     EntityCreationConfig getEntityCreation();
->>>>>>> dbe23a74
+
+    /**
+     * Check if global dispatch of a signal should be supported.
+     *
+     * @param signal the signal.
+     * @return whether global dispatch support is needed.
+     */
+    default boolean shouldDispatchGlobally(final Signal<?> signal) {
+        return isDispatchLiveResponsesGlobally() &&
+                SignalInformationPoint.isCommand(signal) &&
+                signal.getDittoHeaders().isResponseRequired();
+    }
 
     /**
      * An enumeration of the known config path expressions and their associated default values for
